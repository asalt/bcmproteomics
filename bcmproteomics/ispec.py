"""Functions and classes used for querying and manipulating data in
BCM Proteomics iSPEC.

"""
from __future__ import print_function
import json
import os
import re
import configparser
from getpass import getpass
from warnings import warn
from glob import glob

import numpy as np
import pandas as pd
from collections import OrderedDict
from functools import lru_cache
import click

from click import get_app_dir

CONF_DIR = get_app_dir("ispec", roaming=False, force_posix=True)
CONF_FILE = os.path.join(CONF_DIR, "ispec.conf")

if not os.path.exists(CONF_DIR):
    os.makedirs(CONF_DIR)


class Conf:

    helps = dict(
        url="iSPEC IP address",
        database="iSPEC database name",
        user="iSPEC username",
        pw="password",
    )

    # parameters we get out of config['iSPEC'] configparser
    attrs = ("url", "database", "user", "pw")

    CONF_FILE = CONF_FILE

    def __init__(self):
        self._user = None
        self._pw = None
        self._database = None
        self._url = None
        self.save_all = None
        self.config = self.read_conf(self.CONF_FILE)

        # self.orig_params = { attr: getattr(self, attr) for attr in self.attrs }

    @lru_cache()
    def read_conf(self, CONF_FILE):

        config = configparser.ConfigParser()
        config.optionxform = str

        if not os.path.exists(CONF_FILE):
            config["iSPEC"] = {
                "url": "",
                "database": "iSPEC_BCM",
                "user": "",
                "pw": "",
            }
            click.echo("Created ispec conf file at {}".format(CONF_FILE))
            with open(CONF_FILE, "w") as f:
                config.write(f)

        with open(CONF_FILE, "r") as f:
            config.read_file(f)

        if "iSPEC" not in config:
            click.echo("iSPEC section missing, config file invalid.")
            return
        self.orig_params = dict(config["iSPEC"].items())
        return config

    # @lru_cache()
    def get_item(self, item):
        # ispec = self.config['iSPEC']
        # for key in 'url', 'database', 'user', 'pw':
        if item not in self.config["iSPEC"]:
            self.config["iSPEC"][item] = ""
        value = self.config["iSPEC"][item]
        if value == "":
            hide_input = True if item == "pw" else False
            help_text = self.helps.get(item, "")
            new_value = click.prompt(
                "No entry for {} found\n{}".format(item, help_text),
                hide_input=hide_input,
            )
            self.config["iSPEC"][item] = new_value
            return new_value
        else:
            return value

    def update_config(self):
        # diff = [x for x in self.config['iSPEC']]
        diff = {
            k: self.config["iSPEC"][k]
            for k in self.config["iSPEC"]
            if k in self.orig_params and self.config["iSPEC"][k] != self.orig_params[k]
        }
        if not diff:  # nothing to do
            return

        if self.save_all is None:
            save_all = click.confirm(
                "Save user/password? Not recommended on shared computers!"
            )
            self.save_all = save_all
        if not self.save_all:  # remove
            user, pw = self.config["iSPEC"]["user"], self.config["iSPEC"]["pw"]
            self.config["iSPEC"]["user"] = ""
            self.config["iSPEC"]["pw"] = ""

        with open(CONF_FILE, "w") as f:
            self.config.write(f)

        if not self.save_all:  # restore
            self.config["iSPEC"]["user"], self.config["iSPEC"]["pw"] = user, pw

        # now update the  "orig params" so we don't keep saving the same thing
        # over and over
        for k, v in diff.items():
            self.orig_params[k] = v

    # do we really need all these?
    @property
    def url(self):
        return self.get_item("url")
        # if self._url is None:
        #     self._url =  self.get_item('url')
        # return self._url

    @property
    def database(self):
        return self.get_item("database")
        # if self._database is None:
        #     self._database =  self.get_item('database')
        # return self._database

    @property
    def user(self):
        return self.get_item("user")
        # if self._user is None:
        #     self._user =  self.get_item('user')
        # return self._user

    @property
    def pw(self):
        return self.get_item("pw")
        # if self._pw is None:
        #     self._pw =  self.get_item('pw')
        # return self._pw

    @property
    def login_params(self):
        params = {attr: getattr(self, attr) for attr in self.attrs}
        # now call save:
        self.update_config()
        return params


login_params = Conf()

pd.set_option(
    "display.width",
    None,
<<<<<<< HEAD
    "display.max_colwidth",
    100,
=======
>>>>>>> dcff83b6
    "display.max_columns",
    500,
)

try:
    import pyodbc
except ImportError:
    pass
from bcmproteomics.e2gitems import e2gcolumns, psm_columns, tmt_columns, itraq_columns

try:
    from bcmproteomics.classify import score_experiments

    _classify = True
except ImportError:
    _classify = False


user = None
pw = None
url = "10.16.2.74"
database = "iSPEC_BCM"
params = {"user": user, "pw": pw, "url": url, "database": database}


def reset_index_if_not_unique(df):
    if not df.index.is_unique:
        if (
            not df.index.name in df.columns
        ):  # don't throw away the index if we don't have it
            df[df.index.name] = df.index
        df = df.reset_index(drop=True)
<<<<<<< HEAD
        warn(
            """Returned dataframe not indexed on GeneID due to duplicate records.
        If this is a labeled experiment you can safely ignore this warning.
        Note that joining multiple experiments will NOT work correctly."""
        )
=======
        # warn(
        #     """Returned dataframe not indexed on GeneID due to duplicate records.
        # If this is a labeled experiment you can safely ignore this warning.
        # Note that joining multiple experiments will NOT work correctly."""
        # )
>>>>>>> dcff83b6
    return df


def _find_file(target, path):
    """Try to find a file in a given path

    :param target: target file name
    :param path: path name
    :returns: path to file . ext
    :rtype: str

    """

    dtype = ""
    if target.endswith("json"):
        dtype = "metadata"
    else:
        dtype = "e2g" if "e2g" in target else "psm"

    # result = [x for x in os.listdir(path) if x == target]
<<<<<<< HEAD

    result = glob(os.path.join(path, target))
=======
    # result = glob(os.path.join(path, target))
    globstr = os.path.join(path, "**", target)
    result = glob(globstr, recursive=True)
    # import ipdb

    # ipdb.set_trace()
    # prioritize dtype_QUAL and dtype_QUANT if present
    # eventually this will become default
    if any("_QUAL" in x for x in result) and any("_QUANT" in x for x in result):
        result3 = [
            x
            for x in result
            if dtype in x and ("QUAL" in x or "QUANT" in x)
            # if any(y in x for y in
            # (f"{dtype}_QUANT", f"{dtype}_QUAL")
            #  ["{}_QUANT".format(dtype), "{}_QUAL".format(dtype)])
        ]
        if len(result3) == 2:
            return result3

>>>>>>> dcff83b6
    if result and len(result) == 1:
        # return os.path.abspath(os.path.join(path, result[0]))
        return result[0]
    elif result and len(result) > 1:  # more than 1 file, try to guess which one
<<<<<<< HEAD
        dtype = ""
        if target.endswith("json"):
            dtype = "metadata"
        else:
            dtype = "e2g" if "e2g" in target else "psm"
        result2 = [
            x for x in result if re.search(r"(?<!\d)_{}s?_\w+.tsv".format(dtype), x)
        ]
        # if dtype =='psm':
        #     import ipdb; ipdb.set_trace()
        if len(result2) == 1:
            return result2[0]
        # result3 = [x for x in result if any(y in x for y in ['{}_QUANT'.format(dtype), '{}_QUAL'.format(dtype)])]
        result3 = [x for x in result if any(y in x for y in ["_QUANT", "_QUAL"])]
        result3 = [x for x in result3 if "labelTMT_TMT_" not in x]
        result3 = [x for x in result3 if "_all.txt" not in x]

=======
        result2 = [x for x in result if re.search(r"(?<!\d)_{}.tab".format(dtype), x)]
        if len(result2) == 1:
            return result2[0]
        result3 = [
            x
            for x in result
            if any(y in x for y in ["{}_QUANT".format(dtype), "{}_QUAL".format(dtype)])
        ]
>>>>>>> dcff83b6
        if len(result3) == 2:
            return result3

        ret = sorted(result, key=len)[-1]
<<<<<<< HEAD

=======
>>>>>>> dcff83b6
        warn("More than 1 file found, {}\nUsing{}".format(result, ret))
        return ret
    return None


class Experiment:
    """Container for accessing metadata for a given experiment.

    :param recno: int/str for record number
    :param runno: int/str, default 1
    :param searchno: int/str, default 1
    :param auto_populate: Whether or not to try to auto populate the data, default True
    :param data_dir: (optional) data directory for saving/loading data
                     If specified, will first look in data_dir for data before making network calls
    :returns: Experiment instance
    :rtype: ispec.Experiment

    .. note::
        If data_dir is specified, data will *automatically* be saved in the given directory
    """

    def __init__(
        self,
        recno=None,
        runno=None,
        searchno=None,
        auto_populate=True,
        data_dir=None,
        only_local=False,
    ):
        """Loads metadata for a given experiment.

        :param recno: int/str for record number
        :param runno: int/str, default 1
        :param searchno: int/str, default 1
        :param auto_populate: Whether or not to try to auto populate the data, default True
        :param data_dir: (optional) data directory for saving/loading data
                         If specified, will first look in data_dir for data before making network calls
        :returns: Experiment instance
        :rtype: ispec.Experiment
        .. note::
            If data_dir is specified, data will **automatically** be saved in the given directory
        """

        try:
            recno = int(float(recno))
        except ValueError:
            raise ValueError("`recno` could not be coerced to int")

        if runno:
            try:
                runno = int(float(runno))
            except ValueError:
                raise ValueError("`runno` could not be coerced to int")

        if searchno:
            try:
                searchno = int(float(searchno))
            except ValueError:
                raise ValueError("`searchno` could not be coerced to int")

        self.recno = recno
        self.runno = runno or 1
        self.searchno = searchno or 1
        # self.techrepno =
        self.sample = ""
        self.treatment = ""
        self.exptype = ""
        self.genotype = ""
        self.added_by = ""
        self.identifiers = ""
        self.taxon_ratios = dict()
        self.labeltype = ""
        self.pygrouper_version = ""
        if data_dir is not None:
            data_dir = os.path.abspath(data_dir)
        self.data_dir = data_dir
        self._df = pd.DataFrame()  # else set as empty dataframe
        if recno is not None and auto_populate:
            if self.data_dir is not None:
                self.load_local_metadata(self.data_dir, only_local=only_local)
            elif not only_local:
                self.get_metadata(
                    recno, runno, searchno
                )  # self._df gets set through here
            else:
                print(
                    "No data directory provided and `only_local=True`, not querying iSPEC"
                )
        self._joined = False
        self.ibaq_normalize = None

    def __repr__(self):
        """Returns record and run number"""
        return "{}_{}_{}".format(self.recno, self.runno, self.searchno)
        # return 'Record number {}, run number {}'.format(self.recno, self.runno)

    # def __getattr__(self, name):
    #     if name not in self.__dict__ and hasattr(pd.DataFrame, name):
    #         return getattr(self.df, name)
    #     else:
    #         raise AttributeError("'{}' object has no attribute '{}'".format(self.__class__, name))

    @property
    def df(self):
        "Placeholder"
        return self._df

    @property
    def _database(self):
        return params.get("database")

    def reload(self):
        """Reload the dataset"""
        if self._joined:
            raise NotImplementedError("Cannot reload data for a joined experiment.")
        self.get_exprun(self.recno, self.runno, self.searchno)

    def get_metadata(self, recno, runno, searchno):
        if not recno:
            raise ValueError("recno must be specified")
        if runno is None:
            runno = 1  # make sure default runno is 1
        if searchno is None:
            searchno = 1

        conn = filedb_connect()
        if isinstance(conn, str):
            return  # failed to make connection, user is informed in filedb_connect()

        sql_description = (
            "SELECT exp_EXPClass, exp_Extract_CellTissue, exp_Exp_Description,"
            "exp_Extract_Treatment, exp_IDENTIFIER, exp_Extract_No, "
            "exp_Extract_Genotype, exp_AddedBy, exp_Digest_Type, exp_Digest_Enzyme "
            "from {database}.iSPEC_Experiments where exp_EXPRecNo={recno}"
        ).format(database=self._database, recno=recno)
        info = pd.read_sql(sql_description, conn).to_dict("list")  # a 1 row dataframe
        self.sample = "".join(
            item for item in info.get("exp_Extract_CellTissue", "") if item
        )
        self.treatment = "".join(
            item for item in info.get("exp_Extract_Treatment", "") if item
        )
        self.exptype = "".join(item for item in info.get("exp_EXPClass", "") if item)
        self.description = [
            item
            for items in info.get("exp_Exp_Description", "")
            for item in (items.splitlines() if items else "")
        ]
        self.genotype = "".join(
            item for item in info.get("exp_Extract_Genotype", "") if item
        )
        self.added_by = "".join(item for item in info.get("exp_AddedBy", "") if item)
        self.digest_type = "".join(
            item for item in info.get("exp_Digest_Type", "") if item
        )
        self.digest_enzyme = "".join(
            item for item in info.get("exp_Digest_Enzyme", "") if item
        )
        self.extract_no = "".join(
            str(item) for item in info.get("exp_Extract_No", 0) if item
        )
        self.identifiers = "".join(
            item for item in info.get("exp_IDENTIFIER", "") if item
        ).splitlines()
        self.recno = recno
        self.runno = runno
        self.searchno = searchno
        if self.extract_no:
            extract_fractions, extract_protocol = self.get_extract_data(self.extract_no)
            self.extract_fractions = extract_fractions
            self.extract_protocol = extract_protocol

        additional_info = (
            "SELECT exprun_Fraction_9606, exprun_Fraction_10090, exprun_Fraction_9031, "
            "exprun_LabelType, exprun_Grouper_Version "
            "from {database}.iSPEC_ExperimentRuns where "
            "exprun_EXPRecNo={recno} "
            "AND exprun_EXPRunNo={runno} "
            "AND exprun_EXPSearchNo={searchno}"
        ).format(recno=recno, runno=runno, searchno=searchno, database=self._database)
        cursor = conn.cursor()
        cursor.execute(additional_info)
        additional_info_result = cursor.fetchone()
        if additional_info_result:
            hu, mou, gg, labeltype, pygrouper_version = additional_info_result
            self._add_taxon_ratios(hu, mou, gg)
            self._assign_labeltype(labeltype)
            self.pygrouper_version = pygrouper_version

        return self

    def _assign_labeltype(self, labeltype=None):
        self.labeltype = labeltype
        return self

    def populate_metadata(self, info: dict):
        """Populate metadata from a dictionary originating from json dump
        of original data"""
        self.sample = info.get("sample")
        self.treatment = info.get("treatment")
        self.exptype = info.get("exptype")
        self.description = info.get("description", [])
        self.genotype = info.get("genotype")
        self.added_by = info.get("added_by")
        self.digest_type = info.get("digest_type")
        self.digest_enzyme = info.get("digest_enzyme")
        self.extract_no = info.get("extract_no", 0)
        self.identifiers = info.get("identifiers")
        self.extract_fractions = info.get("extract_fractions")
        self.extract_protocol = info.get("extract_protocol")
        self.taxon_ratios = info.get("taxon_ratios", dict())
        return self

    def _add_taxon_ratios(self, hu, mou, gg):
        for taxa, id in ((hu, "9606"), (mou, "10090"), (gg, "9031")):
            self.taxon_ratios[id] = taxa
        return self

    def get_extract_data(self, extractno):
        """Extract"""
        conn = filedb_connect()
        sql_extractdata = (
            "SELECT ext_Fractions, ext_Protocol FROM "
            "{database}.iSPEC_Extracts "
            "WHERE ext_ExtRecNo={extract_no}"
        ).format(database=self._database, extract_no=self.extract_no)
        extract_info = pd.read_sql(sql_extractdata, conn).to_dict(
            "list"
        )  # a 1 row dataframe
        try:
            extract_fractions = "".join(extract_info.get("ext_Fractions", ""))
        except TypeError:
            extract_fractions = "None"
        try:
            extract_protocol = "".join(extract_info.get("ext_Protocol", "")).replace(
                "\r", ", "
            )
        except TypeError:
            extract_protocol = "None"
        conn.close()
        return (extract_fractions, extract_protocol)

    @property
    def _database(self):
        return params.get("database")

    @property
    def json_metadata(self):
        """Metadata to json

        :returns: json
        :rtype: str

        """
        json_data = json.dumps(
            {
                attr: self.__getattribute__(attr)
                for attr in self.__dict__.keys()
                if not attr.startswith("_")
            }
        )
        return json_data

    def save(self, data_dir=None):
        """Save data to given directory. Called automatically if data_dir is provided
        and data not present locally

        :param data_dir: (Optional) Directory to save data.
                         Uses self.data_dir if not specified here.
        :returns: None
        :rtype: NoneType

        """
        if data_dir is None:
            data_dir = self.data_dir
        with open(os.path.join(data_dir, "{!r}.json".format(self)), "w") as metaf:
            json.dump(self.json_metadata, metaf)
        return

    def load_local_metadata(self, data_dir=None, only_local=False):
        """Try to load the data from disk rather than over network.
        This method is usually invoked automatically and does not usually
        need to be manually invoked.

        :param data_dir: (Optional) Directory to save data.
                         Uses self.data_dir if not specified here.
        :returns: self
        :rtype: ispec.Experiment

        """
        if self.runno is None:
            raise ValueError("recno must be specified")
        if data_dir is None:
            data_dir = self.data_dir
        target = _find_file(target="{!r}*.json".format(self), path=data_dir)
        if target is None and not only_local:
            self.get_metadata(self.recno, self.runno, self.searchno)
            self.save(data_dir)
            return self
        elif target is None and only_local:
            return self
        # try:
        #     metadata = json.load(open(target, 'r'))
        # except:
        try:
            metadata = json.loads(
                json.load(open(target, "r"))
            )  # not sure why this is necessary sometimes
        except TypeError:
            metadata = json.load(open(target))
            # metadata = json.loads(open(target).read())
        self.populate_metadata(metadata)
        return self


class PSMs(Experiment):
    """Container for accessing psms data for a given experiment

    :param recno: int/str for record number
    :param runno: int/str, default 1
    :param searchno: int/str, default 1
    :param auto_populate: Whether or not to try to auto populate the data, default True
    :param data_dir: (optional) data directory for saving/loading data
                     If specified, will first look in data_dir for data before making network calls
    :returns: PSMs instance
    :rtype: ispec.PSMs

    .. seealso:: ispec.Experiment
    .. todo:: add presplit support

    """

    def __init__(
        self,
        recno=None,
        runno=None,
        searchno=None,
        presplit=False,
        auto_populate=True,
        data_dir=None,
<<<<<<< HEAD
        only_local=False,
=======
>>>>>>> dcff83b6
    ):
        """Container for accessing psms data for a given experiment

        :param recno: int/str for record number
        :param runno: int/str, default 1
        :param searchno: int/str, default 1
        :param auto_populate: Whether or not to try to auto populate the data, default True
        :param data_dir: (optional) data directory for saving/loading data
                     If specified, will first look in data_dir for data before making network calls
        :returns: PSMs instance
        :rtype: ispec.PSMs

        .. seealso:: ispec.Experiment
        .. todo:: add presplit support

        """
        super().__init__(
            recno=recno,
            runno=runno,
            searchno=searchno,
            auto_populate=auto_populate,
            data_dir=data_dir,
<<<<<<< HEAD
            only_local=only_local,
=======
>>>>>>> dcff83b6
        )
        self.presplit = presplit
        ##
        ##
        if recno is not None and auto_populate:
            if self.data_dir is not None:
                self.load_local(self.data_dir, only_local=only_local)
            elif not only_local:
                self.get_exprun(
                    recno, self.runno, self.searchno
                )  # self._df gets set through here
            else:
<<<<<<< HEAD
                print(
                    "No data directory provided and `only_local=True`, not querying iSPEC"
                )
=======
                self.get_exprun(
                    recno, self.runno, self.searchno
                )  # self._df gets set through here
>>>>>>> dcff83b6
        if self._df is None or len(self.df) == 0:
            self._df = pd.DataFrame(
                columns=[x.split("_")[1] for x in psm_columns]
            )  # else set as empty dataframe
        self._joined = False

    def get_exprun(self, recno, runno, searchno):
        """queries iSPEC database and grabs the gene product table which is stored in self.df"""
        conn = filedb_connect()
        if isinstance(conn, str):
            return  # failed to make connection, user is informed in filedb_connect()
        _psm_columns = psm_columns.copy()
        if "tmt" in self.labeltype.lower():
            _psm_columns += tmt_columns
        elif "itraq" in self.labeltype.lower():
            _psm_columns += itraq_columns
        print(self.labeltype)
        print("\n", _psm_columns, "\n")
        sql = (
            "SELECT {psm_cols} from {database}.iSPEC_data where "
            "psm_EXPRecNo={recno} "
            "AND psm_EXPRunNo={runno} "
            "AND psm_EXPSearchNo={searchno}"
        ).format(
            psm_cols=", ".join(_psm_columns),
            recno=recno,
            runno=runno,
            searchno=searchno,
            database=self._database,
        )
        if self.presplit:
            sql += "\nAND psm_oriFLAG=1"

        self._df = self._construct_df(sql, conn)
        conn.close()
        return self

    @staticmethod
    def _construct_df(sql, conn):
        """Construct a pandas dataframe from data in the iSPEC."""
        df = pd.read_sql(
            sql,
            conn,
        )
        df.rename(
            columns={
                k: k.split("psm_")[1]
                for k in [col for col in df.columns if col.startswith("psm_")]
            },
            inplace=True,
        )

        return df

    def reload(self):
        """Reload the dataset"""
        if self._joined:
            raise NotImplementedError("Cannot reload data for a joined experiment.")
        self.get_exprun(self.recno, self.runno, self.searchno)

    def save(self, data_dir=None):
        """Save data to given directory. Called automatically if data_dir is provided
        and data not present locally

        :param data_dir: (Optional) Directory to save data.
                         Uses self.data_dir if not specified here.
        :returns: None
        :rtype: NoneType

        """
        if data_dir is None:
            data_dir = self.data_dir
        super().save(data_dir=data_dir)
        if len(self.df) == 0:  # don't save if no data!
            return
        with open(os.path.join(data_dir, "{!r}_psms.tab".format(self)), "w") as data:
            self.df.to_csv(data, sep="\t", index=False)

    def load_local(self, data_dir=None, only_local=False):
        """Try to load the data from disk rather than over network.

        :param data_dir: (Optional) Directory to save data.
                         Uses self.data_dir if not specified here.
        :returns: self
        :rtype: ispec.PSMs

        """
        self.load_local_metadata(data_dir=data_dir, only_local=only_local)
        # psmsfile = _find_file(target='{!r}*psms*t[sa][vb]'.format(self), path=data_dir)
        psmsfile = _find_file(target="{!r}*psm*t*".format(self), path=data_dir)
<<<<<<< HEAD

        # TODO fix this for QUAL and QUANT
        if psmsfile is None and not only_local:
=======
        # import ipdb

        # ipdb.set_trace()
        if len(psmsfile) > 2:
            psmsfile = [x for x in psmsfile if "psms_all.txt" not in x]
            # hack to remove "psms_all" combined file when "psms_QUAL" and "psms_QUANT" exist

        if psmsfile is None:
>>>>>>> dcff83b6
            self.get_exprun(self.recno, self.runno, self.searchno)
            self.save(data_dir)
        elif psmsfile is None and only_local:
            return self  # don't query iSPEC
        else:
<<<<<<< HEAD
            if len(psmsfile) == 2:

                quant = [x for x in psmsfile if "QUANT" in x]
                qual = [x for x in psmsfile if "QUAL" in x]
                assert len(quant) == len(qual) == 1
                _quant_df = pd.read_table(quant[0], dtype={"GeneID": "str"})
                _quant_df = _quant_df[~_quant_df.PeptRank.isna()]
                _qual_df = pd.read_table(qual[0], dtype={"GeneID": "str"})
                # how does this work for SILAC?
                # not_sra = [x for x in _qual_df.columns if x !='SRA' and x != 'LabelFLAG']
                _qual_cols = [
                    "RTmin",
                    "Charge",
                    "FirstScan",
                    "IonScore",
                    "Modifications",
                    "SequenceModi",
                    "EXPRecNo",
                    "EXPRunNo",
                    "EXPSearchNo",
                    "GeneID",
                    "SpectrumFile",
                    "PSM_UseFLAG",
                    "Sequence",
                ]

                self._df = _quant_df.merge(
                    _qual_df[_qual_cols],
=======
            if len(psmsfile) == 1:
                self._df = pd.read_table(psmsfile)
            elif len(psmsfile) == 2:
                _qual = list(filter(lambda x: "QUAL" in x, psmsfile))[0]
                _quant = list(filter(lambda x: "QUANT" in x, psmsfile))[0]
                _df1 = pd.read_table(_qual)
                _df2 = pd.read_table(_quant)
                _toignore = (
                    "LabelFLAG",
                    "SequenceModi",
                    "PrecursorArea",
                    "PrecursorArea_dstrAdj",
                    "PrecursorArea_split",
                    "SequenceArea",  # this is ultimately what we want
                    # "SequenceModi",
                )
                _df = _df2.merge(
                    # _df1[[x for x in _df1 if x not in ("LabelFLAG", "SequenceModi")]],
                    _df1[[x for x in _df1 if x not in _toignore]],
>>>>>>> dcff83b6
                    on=[
                        "EXPRecNo",
                        "EXPRunNo",
                        "EXPSearchNo",
                        "SpectrumFile",
<<<<<<< HEAD
                        "GeneID",
                        "Charge",
                        "FirstScan",
                        "SequenceModi",
                    ],
                    indicator=True,
                    how="left",
                )
                del _quant_df
                del _qual_df

            else:
                self._df = pd.read_table(psmsfile)
=======
                        "FirstScan",
                        "GeneID",
                        "Charge",
                    ],
                    how="inner",
                )
                self._df = _df
>>>>>>> dcff83b6
        return self


class E2G(Experiment):
    """Container for accessing gene product data for a given experiment

    :param recno: int/str for record number
    :param runno: int/str, default 1
    :param searchno: int/str, default 1
    :param auto_populate: Whether or not to try to auto populate the data, default True
    :param data_dir: (optional) data directory for saving/loading data
                     If specified, will first look in data_dir for data before making network calls
    :returns: E2G instance
    :rtype: ispec.E2G

    .. seealso:: ispec.Experiment

    """

    def __init__(
        self,
        recno=None,
        runno=None,
        searchno=None,
        auto_populate=True,
        data_dir=None,
        only_local=False,
    ):
        """Container for accessing gene product data for a given experiment

        :param recno: int/str for record number
        :param runno: int/str, default 1
        :param searchno: int/str, default 1
        :param auto_populate: Whether or not to try to auto populate the data, default True
        :param data_dir: (optional) data directory for saving/loading data
                     If specified, will first look in data_dir for data before making network calls
        :returns: E2G instance
        :rtype: ispec.E2G

        .. seealso:: ispec.Experiment

        """
        # """Different metadata as well as data"""
        super().__init__(
            recno=recno,
            runno=runno,
            searchno=searchno,
            auto_populate=auto_populate,
            data_dir=data_dir,
            only_local=only_local,
        )
        if recno is not None and auto_populate:
            if data_dir is not None:
                self.load_local(self.data_dir, only_local=only_local)
            elif not only_local:
                self.get_exprun(
                    recno, self.runno, self.searchno
                )  # self._df gets set through here
            else:
                print(
                    "No data directory provided and `only_local=True`, not querying iSPEC"
                )
        if self._df is None or len(self.df) == 0:
            self._df = pd.DataFrame(
                columns=[x.split("_")[1] for x in e2gcolumns]
            )  # else set as empty dataframe

        self._joined = False
        self.ibaq_normalize = None
        if self._df.empty:
            return
        if "SRA" not in self.df:
            try:
                self.assign_sra(self.df)
            except ValueError:
                print("Could not assign SRA for {}".format(self))

    def __add__(self, other):
        return join_exps(self, other)

    def __len__(self):
        return len(self.df)

    @property
    def df(self):
        """Data for the experiment

        :returns: df
        :rtype: pandas.DataFrame

        """
        return self._df

    def reload(self):
        """Reload the dataset"""
        if self._joined:
            raise NotImplementedError("Cannot reload data for a joined experiment.")
        self.get_exprun(self.recno, self.runno, self.searchno)

    def get_exprun(self, recno=None, runno=1, searchno=1):
        """queries iSPEC database and grabs the gene product table which is stored in self.df"""
        conn = filedb_connect()
        if isinstance(conn, str):
            return  # failed to make connection, user is informed in filedb_connect()

        sql = (
            "SELECT {e2gcols} from {database}.iSPEC_exp2gene where "
            "e2g_EXPRecNo={recno} "
            "AND e2g_EXPRunNo={runno} "
            "AND e2g_EXPSearchNo={searchno}"
        ).format(
            e2gcols=", ".join(e2gcolumns),
            recno=recno,
            runno=runno,
            searchno=searchno,
            database=self._database,
        )

        self._df = self._construct_df(sql, conn)
        conn.close()
        return self

    @staticmethod
    def assign_sra(df):
        df["SRA"] = "A"
        df["SRA"] = df["SRA"].astype("category", categories=("S", "R", "A"))
<<<<<<< HEAD

        df.loc[(df["IDSet"] == 1) & (df["IDGroup_u2g"] <= 3), "SRA"] = "S"

        df.loc[(df["IDSet"] == 2) & (df["IDGroup"] <= 3), "SRA"] = "S"

=======

        df.loc[(df["IDSet"] == 1) & (df["IDGroup_u2g"] <= 3), "SRA"] = "S"

        df.loc[(df["IDSet"] == 2) & (df["IDGroup"] <= 3), "SRA"] = "S"

>>>>>>> dcff83b6
        df.loc[
            (df["IDSet"] == 1) & (df["SRA"] != "S") & (df["IDGroup_u2g"] <= 5), "SRA"
        ] = "R"

        df.loc[
            (df["IDSet"] == 2) & (df["SRA"] != "S") & (df["IDGroup"] <= 5), "SRA"
        ] = "R"

    @staticmethod
    def _construct_df(sql, conn):
        """Construct a pandas dataframe from data in the iSPEC."""
        df = pd.read_sql(sql, conn, index_col="e2g_GeneID")
        df.index.rename("GeneID", inplace=True)
        df["GeneID"] = df.index.astype("object")
        df.index = df.index.astype("object")
        df.rename(
            columns={
                k: k.split("e2g_")[1]
                for k in [e2gcol for e2gcol in df.columns if e2gcol.startswith("e2g_")]
            },
            inplace=True,
        )
        df.rename(
            columns={
                "n_iBAQ_dstrAdj": "iBAQ_dstrAdj",
            },
            inplace=True,
        )

        # df.rename(columns={'e2g_GeneID':'GeneID'}, inplace=True)
        geneidlist = [str(x) for x in df.GeneID.tolist() if not np.isnan(x)]
        genesql = (
            "Select gene_GeneID, "
            "gene_GeneSymbol, gene_GeneDescription, "
            "gene_FunCats "
            "from iSPEC_BCM.iSPEC_Genes "
            "where gene_GeneID in ({})".format(", ".join(geneidlist))
        )
        if geneidlist:
            genedf = pd.read_sql(
                genesql, conn, index_col="gene_GeneID"
            )  # all headers start with gene_
            generename = {c: c.split("gene_")[1] for c in genedf.columns}
            genedf.rename(columns=generename, inplace=True)
            genedf.index.rename("GeneID", inplace=True)
            df.index = df.index.astype("object")
            # genedf.rename(columns={'u2gPeptIBAQAveCount':'GeneCapacity'}, inplace=True)
            # df['e2g_GeneCapacity'] = df['e2g_nGPArea_Sum_dstrAdj']/df['e2g_nGPArea_Sum_dstrAdj']
            # funcat_table = pd.read_table('E:/reference_databases/iSPEC_genes_Aug_2015.tab')
            # df = pd.merge(df, funcat_table, how='left', on='GeneID')
            # df = pd.merge(df, genedf, on='GeneID')
            df = df.join(genedf)
            df["FunCats"].fillna("", inplace=True)
        if "GeneID" not in df.columns:
            df = reset_index_if_not_unique(df)
        return df

    def save(self, data_dir=None):
        """Save data to given directory. Called automatically if data_dir is provided
        and data not present locally

        :param data_dir: (Optional) Directory to save data.
                         Uses self.data_dir if not specified here.
        :returns: None
        :rtype: NoneType

        """
        if data_dir is None:
            data_dir = self.data_dir
        super().save(data_dir=data_dir)
        if len(self.df) == 0:  # don't save if no data!
            return
        with open(os.path.join(data_dir, "{!r}_e2g.tab".format(self)), "w") as data:
            # self.df.to_csv(data, sep='\t', index=True if 'GeneID' == self.df.index.name else False)
            self.df.to_csv(data, sep="\t", index=False)

    def load_local(self, data_dir=None, only_local=False):
        """Try to load the data from disk rather than over network.
        This method is usually invoked automatically and does not usually
        need to be manually invoked.

        :param data_dir: (Optional) Directory to save data.
                         Uses self.data_dir if not specified here.
        :returns: self
        :rtype: ispec.E2G

        """
        self.load_local_metadata(data_dir=data_dir, only_local=only_local)
        # e2gfile = _find_file(target='{!r}*_e2g*t[sa]|[vb]'.format(self), path=data_dir)
        e2gfile = _find_file(target="{!r}*_e2g*t*".format(self), path=data_dir)
        if e2gfile is None and not only_local:
            self.get_exprun(self.recno, self.runno, self.searchno)
            self.save(data_dir)
        elif e2gfile is None and only_local:
            return self  # don't query iSPEC
        else:
            if len(e2gfile) == 2:

                quant = [x for x in e2gfile if "QUANT" in x]
                qual = [x for x in e2gfile if "QUAL" in x]
                assert len(quant) == len(qual) == 1

                _quant_df = pd.read_table(quant[0], dtype={"GeneID": "str"})
                _qual_df = pd.read_table(qual[0], dtype={"GeneID": "str"})
                # how does this work for SILAC?
                not_sra = [
                    x for x in _qual_df.columns if x != "SRA" and x != "LabelFLAG"
                ]

                self._df = _quant_df.merge(
                    _qual_df[not_sra],
                    on=["EXPRecNo", "EXPRunNo", "EXPSearchNo", "GeneID"],
                )
                del _quant_df
                del _qual_df

            else:
<<<<<<< HEAD
                self._df = pd.read_table(e2gfile, index_col="GeneID", engine="c")
=======
                _df = pd.read_table(e2gfile)
                _df = _df.rename(columns={c: c.split("e2g_")[-1] for c in _df})
                # self._df = pd.read_table(e2gfile, index_col='GeneID', engine='c')
                self._df = _df
>>>>>>> dcff83b6
                self._df = reset_index_if_not_unique(self.df)
            if "FunCats" not in self._df:
                self._df["FunCats"] = ""
            self._df["FunCats"] = self.df["FunCats"].fillna("")
            if self.df.index.name == "GeneID" and "GeneID" not in self.df.columns:
                self.df["GeneID"] = self.df.index
        return self

    def strict(self, df=None, set1=False):
        """Returns a strict selection of gene products from the dataframe
        Attributes
        ----------
        df : desired dataframe to be filtered (optional, default is E2G.df)

        set1 : filter even more stringently with only IDSet 1 (optional, default False)
        """

        if df is None:
            df = self.df
        if not set1:
            cutoff = 3
        elif set1:
            cutoff = 2

        if self._joined:
            return df[
                (
                    (df["IDSet_x"] < cutoff) & (df["IDGroup_x"] <= 3)
                    | (df["IDSet_y"] < cutoff) & (df["IDGroup_y"] <= 3)
                )
            ]

        return df[(df["IDSet"] < cutoff) & (df["IDGroup"] <= 3)]

    def relaxed(self, df=None, set1=False):
        """Returns a 'relaxed' selection of gene products from the dataframe
        Attributes
        ----------
        df : desired dataframe to be filtered (optional, default is E2G.df)

        set1 : filter even more stringently with only IDSet 1 (optional, default False)
        """

        if df is None:
            df = self.df
        if not set1:
            cutoff = 3
        elif set1:
            cutoff = 2

        if self._joined:
            return df[
                (
                    (df["IDSet_x"] < cutoff) & (df["IDGroup_x"] <= 5)
                    | (df["IDSet_y"] < cutoff) & (df["IDGroup_y"] <= 5)
                )
            ]

        return df[(df["IDSet"] < cutoff) & (df["IDGroup"] <= 5)]

    @property
    def tfs_coRs(self):
        """Return gene products annotated as a DBTF or CoRegulator"""
        return self.df[self.df["FunCats"].str.contains("DBTF|TC|DBTC|CBTC")]

    @property
    def tfs(self):
        """Return gene products annotated as a DBTF"""
        return self.df[self.df["FunCats"].str.contains("DBTF")]

    @property
    def kinases(self):
        """Return gene products annotated as a kinase"""
        return self.df[self.df["FunCats"].str.contains("KI")]

    def USD_selector(self, df=None):
        """Returns U, S, D DataFrames for a joined E2G instance"""
        if self._joined is False:
            raise ValueError("Not a joined E2G instance.")
        if df is None:
            df = self.df
        ret = list()
        for cat in list("USD"):
            ret.append(df[df.USD == cat])
        return ret

    def summary(self):
        """Print out a quick summary of the types of gene products observed in the experiment."""

        if len(self._df) == 0:
            raise ValueError("DataFrame is empty!")

        searchstr = OrderedDict(
            {
                "TFs": "DBTF",
                "Tfs and CoRs": "DBTF|TC|DBTC|CBTC",
                "Kinases": "KI",
            }
        )
        print(
            "\nSummary for record {}, run {}.\n".format(
                self.recno,
                self.runno,
            )
        )

        if self._joined:
            dfU, dfS, dfD = self.USD_selector()
            print(
                "Total gene products found : "
                "{} same, {} up, {} down".format(len(dfS), len(dfU), len(dfD))
            )
            print(
                "Total strict gene products found : "
                "{} same, {} up, {} down".format(
                    len(self.strict(dfS)), len(self.strict(dfU)), len(self.strict(dfD))
                )
            )
            print("-" * 15, "\n")
            for s in searchstr:
                df_subsection = self.df[(self.df["FunCats"].str.contains(searchstr[s]))]
                dfU, dfS, dfD = self.USD_selector(df_subsection)
                print(
                    "Total {} gene products found : "
                    "{} same, {} up, {} down".format(s, len(dfS), len(dfU), len(dfD))
                )
                print(
                    "Total {} strict gene products found : "
                    "{} same, {} up, {} down".format(
                        s,
                        len(self.strict(dfS)),
                        len(self.strict(dfU)),
                        len(self.strict(dfD)),
                    )
                )
                print("-" * 15, "\n")
            return

        print(
            "Total gene products found : {}"
            "\n\tiBAQ total : {:4f}.".format(len(self._df), self._df.iBAQ_dstrAdj.sum())
        )

        df_strict = self.strict()
        print(
            "Total strict gene products found : {}"
            "\n\tiBAQ total : {:4f}.".format(
                len(df_strict), df_strict.iBAQ_dstrAdj.sum()
            )
        )
        print("-" * 15, "\n")
        for s in searchstr:
            df_subsection = self.df[(self.df["FunCats"].str.contains(searchstr[s]))]
            print(
                "Total {} gene products found : {}"
                "\n\tiBAQ total : {:4f}".format(
                    s, len(df_subsection), df_subsection.iBAQ_dstrAdj.sum()
                )
            )

            df_sub_strict = self.strict(df_subsection)
            print(
                "Total {} strict gene products found : {}"
                "\n\tiBAQ total : {:4f}.".format(
                    s, len(df_sub_strict), df_sub_strict.iBAQ_dstrAdj.sum()
                )
            )
            print("-" * 15, "\n")


# def _display(iterable):
#     """Display an iterable of things"""
#     mapping = dict()
#     for ix, element in enumerate(iterable):
#         mapping[ix+1] = element
#         print("({}) -- {}".format(ix+1,
#                                   element))
#     return mapping
# def _make_selection(iterable):
#     selected = None
#     value = None
#     mapping = _display(iterable)
#     while not selected or not value:
#         selected = click.prompt('Make a selection from above', type=int)
#         try:
#             value = mapping[selected]
#         except (KeyError, ValueError):
#             print("Invalid Selection\n")
#     return value

# def _getlogin():
#     """Checks if the username and password have been established for the current python session.
#     If username or password is undefined, will prompt the user.

#     Defaults to bcmproteomics.
#     """
#     servers = OrderedDict({'bcmproteomics': '10.16.2.74',
#                            'jun lab': '10.13.14.171',
#     })
#     databases = {'10.16.2.74': ['iSPEC_BCM', 'iSPEC_BCM_psms', 'iSPEC_BCM_IDG'],
#                  '10.13.14.171': ['iSPEC'],
#                  }
#     if params.get('user') is None:
#         print('Username is not set')
#         user = click.prompt('Enter your iSPEC username')
#         params['user'] = user
#     if params.get('pw') is None:
#         print('Password is not set')
#         pw = click.prompt('Enter your password', hide_input=True)
#         params['pw'] = pw
#     if params.get('url') is None:
#         print('iSPEC is not set, the options are:')
#         server = _make_selection(servers)
#         # print(*[server for server in servers], sep='\n')
#         # server = input('Select an iSPEC : ').strip()
#         params['url'] = servers.get(server, '10.16.2.74')
#     # elif 'url' in params:
#     #     params['url'] = servers.get(params['url'], '10.16.2.74')

#     if params.get('database') is None:
#         server_url = params['url']
#         if len(databases.get(server_url, [])) == 1:
#             params['database'] = databases[server_url][0]
#         else:
#             print('iSPEC database is not set, the options are:')
#             db = _make_selection(databases[server_url])
#             # print(*[database for database in databases[server_url]], sep='\t')
#             # db = input('Select an iSPEC database: ').strip()
#             params['database'] = databases.get(db, 'iSPEC_BCM')
#     return params


def filedb_connect(params=None):
    """Establish a connection to the BCM Proteomics FileMaker Server.

    Returns a database connection, which can then be used to execute sql statements.

    If the password has not been established yet, user will be prompted.
    Password is only stored in memory for the duration of the python session.
    """

    # params = _getlogin()
    # config = Conf()
    # params = config.login_params
    if not params:
        params = login_params.login_params

    driver = "DRIVER={FileMaker ODBC};"

    login_info = "UID={user};PWD={pw}".format(**params)

    server_info = "SERVER={url};".format(**params)

    database_info = "DATABASE={database};".format(**params)

    conn_string = "{0}{1}{2}{3}".format(driver, server_info, database_info, login_info)
    try:
        conn = pyodbc.connect(conn_string)
    except pyodbc.Error as e:  # any ODBC error is returned to python as "Error"
        error = e.__str__()
        if "password incorrect" in error.lower():
            print("Invalid password.")
        elif "account" in error.lower():
            print("Incorrect account.")
        elif "failed to connect" in error.lower():
            print("Error making connection, check the address.")
        else:
            print("Error with username or password")  # maybe raise an error instead?
        params.clear()
        return error

    return conn


def get_funcats(geneidlist):
    """Takes a list of gene ids and returns the funcats table from iSPEC in the form of a
    pandas DataFrame.

    The index of the dataframe is the geneids (as the pandas default type of float64.
    For convienence, the geneids are also found within their own column as an object type.

    The funcats column of the DataFrame has had each null value filled with an empty string,
    which allows for easy string searching with pandas.
    """
    if not isinstance(geneidlist, list) or len(geneidlist) == 0:
        raise TypeError("Input must be a list with at least 1 element")
    # need to make sure every element in the geneidlist is a string
    conn = filedb_connect()
    if isinstance(conn, str):
        return conn  # failed to make connection, user is informed in filedb_connect()

    genesql = (
        "Select gene_GeneID, gene_u2gPeptiBAQAveCount, "
        "gene_GeneSymbol, gene_GeneDescription, "
        "gene_FunCats "
        "from iSPEC_BCM.iSPEC_Genes "
        "where gene_GeneID in ({})".format(", ".join([str(x) for x in geneidlist]))
    )

    genedf = pd.read_sql(
        genesql, conn, index_col="gene_GeneID"
    )  # all headers start with gene_
    generename = {c: c.split("gene_")[1] for c in genedf.columns}
    genedf.rename(columns=generename, inplace=True)
    genedf.index.rename("GeneID", inplace=True)
    genedf.rename(columns={"u2gPeptIBAQAveCount": "GeneCapacity"}, inplace=True)
    genedf["GeneID"] = [str(int(x)) for x in genedf.index.tolist()]
    genedf["FunCats"].fillna("", inplace=True)
    conn.close()
    return genedf


def get_geneids(taxonid):
    """Get all gene ids for a given taxon"""
    if not isinstance(taxonid, int):
        try:
            taxonid = int(taxonid.strip())
        except:
            raise TypeError("Input must be a taxon id")

    conn = filedb_connect()
    if isinstance(conn, str):
        return conn  # failed to make connection, user is informed in filedb_connect()
    sql = (
        "SELECT gene_GeneID from iSPEC_BCM.iSPEC_Genes "
        "WHERE gene_TaxonID={}".format(taxonid)
    )
    cursor = conn.execute(sql)
    gids = cursor.fetchall()
    genes = [int(g) for gid in gids for g in gid]
    return genes


def get_all_funcats(taxonid, data_dir=None):
    """Get all the gene information for a given taxonid.

    Optional data_dir argument will first look for output file
    in given directory.
    If not found, will make network call and save results there."""
    fname = "geneinfo_{}.tab".format(taxonid)

    if data_dir:
        f = _find_file(fname, data_dir)
        if f is not None:
            return pd.read_table(f, index_col="GeneID")

    gids = get_geneids(taxonid)
    funcats = get_funcats(gids)
    if data_dir:
        funcats.to_csv(os.path.join(data_dir, fname), sep="\t")
    return funcats


def align(exps, metadata=None):
    """
    exps is a collection of ispec.E2Gs or ispec.PSMs

    metadata is an optional mapping between the repr of each exp
    (within exps) and the metadata for display.
    If not specified, uses the repr of each exp
    """
    if not metadata:
        d = {repr(exp): exp.df for exp in exps}
    else:
        d = {metadata.get(repr(exp)): exp.df for exp in exps}
    df = pd.concat(d.values(), axis=1, keys=d.keys())
    return df


def join_exps(exp1, exp2, normalize=None, seed=None):
    """Nice outer join two experiments based on their geneids. Useful for comparing between experiments.
    Keeps gene information as well.

    Parameters
    ----------
    exp1, exp2 : non jonied E2G objects

    normalize  : 'mean', 'median', or None (Optional)
                  method of normalization of iBAQ_dstrAdj
                  Has the side effect of adding ibaq_norm column to each input DataFrame.

    seed       : set state for random forest classifier (Optional)

    Optional seed argument sets seed for random forest classifier.
    """
    if not any(isinstance(exp, E2G) for exp in [exp1, exp2]):
        raise TypeError("Incorrect input type")

    for exp in [exp1, exp2]:
        if "iBAQ_dstrAdj_raw" in exp.df.columns:  # revert columns
            exp.df.rename(columns={"iBAQ_dstrAdj": "ibaq_norm"}, inplace=True)
            exp.df.rename(columns={"iBAQ_dstrAdj_raw": "iBAQ_dstrAdj"}, inplace=True)

    if normalize is not None:
        for exp in [exp1, exp2]:
            if normalize.strip() == "mean":
                exp.df["ibaq_norm"] = exp.df.iBAQ_dstrAdj / exp.df.iBAQ_dstrAdj.mean()
            elif normalize.strip() == "median":
                exp.df["ibaq_norm"] = exp.df.iBAQ_dstrAdj / exp.df.iBAQ_dstrAdj.median()
            elif normalize.strip() == "sum":
                exp.df["ibaq_norm"] = exp.df.iBAQ_dstrAdj / exp.df.iBAQ_dstrAdj.sum()
            exp.df.rename(columns={"iBAQ_dstrAdj": "iBAQ_dstrAdj_raw"}, inplace=True)
            exp.df.rename(columns={"ibaq_norm": "iBAQ_dstrAdj"}, inplace=True)

    funcat_cols = ["GeneCapacity", "GeneSymbol", "GeneDescription", "FunCats"]
    funcat1 = exp1.df[funcat_cols]
    funcat2 = exp2.df[funcat_cols]
    funcats = pd.concat([funcat1, funcat2]).drop_duplicates()

    joinexp = E2G()
    for attr in [key for key in joinexp.__dict__.keys() if not key.startswith("_")]:

        value = (
            str(exp1.__getattribute__(attr)) + " vs " + str(exp2.__getattribute__(attr))
        )
        joinexp.__setattr__(attr, value)

    nofuncats = [
        col for col in exp1.df.columns if col not in funcat_cols + ["GeneID.1"]
    ]
    joinexp._df = exp1.df[nofuncats].join(
        exp2.df[nofuncats],
        lsuffix="_x",
        rsuffix="_y",
        how="outer",
    )
    joinexp._df = joinexp._df.join(funcats, how="left")
    joinexp._df["GeneID"] = [
        str(int(x)) if not np.isnan(x) else x for x in joinexp.df.index
    ]  # for convienence
    joinexp._joined = True
    joinexp.ibaq_normalize = normalize
    if _classify == False:
        return joinexp
    try:
        score_experiments(joinexp, seed=seed)
    except Exception as e:
        print("Error scoring experiments")
        raise (e)
        print(e)
    return joinexp


from .data_loading import *<|MERGE_RESOLUTION|>--- conflicted
+++ resolved
@@ -168,11 +168,8 @@
 pd.set_option(
     "display.width",
     None,
-<<<<<<< HEAD
     "display.max_colwidth",
     100,
-=======
->>>>>>> dcff83b6
     "display.max_columns",
     500,
 )
@@ -205,19 +202,11 @@
         ):  # don't throw away the index if we don't have it
             df[df.index.name] = df.index
         df = df.reset_index(drop=True)
-<<<<<<< HEAD
-        warn(
-            """Returned dataframe not indexed on GeneID due to duplicate records.
-        If this is a labeled experiment you can safely ignore this warning.
-        Note that joining multiple experiments will NOT work correctly."""
-        )
-=======
         # warn(
         #     """Returned dataframe not indexed on GeneID due to duplicate records.
         # If this is a labeled experiment you can safely ignore this warning.
         # Note that joining multiple experiments will NOT work correctly."""
         # )
->>>>>>> dcff83b6
     return df
 
 
@@ -238,10 +227,7 @@
         dtype = "e2g" if "e2g" in target else "psm"
 
     # result = [x for x in os.listdir(path) if x == target]
-<<<<<<< HEAD
-
-    result = glob(os.path.join(path, target))
-=======
+
     # result = glob(os.path.join(path, target))
     globstr = os.path.join(path, "**", target)
     result = glob(globstr, recursive=True)
@@ -259,15 +245,14 @@
             # (f"{dtype}_QUANT", f"{dtype}_QUAL")
             #  ["{}_QUANT".format(dtype), "{}_QUAL".format(dtype)])
         ]
+        result3 = [x for x in result3 if "labelTMT_TMT_" not in x]
         if len(result3) == 2:
             return result3
 
->>>>>>> dcff83b6
     if result and len(result) == 1:
         # return os.path.abspath(os.path.join(path, result[0]))
         return result[0]
     elif result and len(result) > 1:  # more than 1 file, try to guess which one
-<<<<<<< HEAD
         dtype = ""
         if target.endswith("json"):
             dtype = "metadata"
@@ -285,24 +270,10 @@
         result3 = [x for x in result3 if "labelTMT_TMT_" not in x]
         result3 = [x for x in result3 if "_all.txt" not in x]
 
-=======
-        result2 = [x for x in result if re.search(r"(?<!\d)_{}.tab".format(dtype), x)]
-        if len(result2) == 1:
-            return result2[0]
-        result3 = [
-            x
-            for x in result
-            if any(y in x for y in ["{}_QUANT".format(dtype), "{}_QUAL".format(dtype)])
-        ]
->>>>>>> dcff83b6
         if len(result3) == 2:
             return result3
 
         ret = sorted(result, key=len)[-1]
-<<<<<<< HEAD
-
-=======
->>>>>>> dcff83b6
         warn("More than 1 file found, {}\nUsing{}".format(result, ret))
         return ret
     return None
@@ -644,10 +615,7 @@
         presplit=False,
         auto_populate=True,
         data_dir=None,
-<<<<<<< HEAD
         only_local=False,
-=======
->>>>>>> dcff83b6
     ):
         """Container for accessing psms data for a given experiment
 
@@ -670,10 +638,7 @@
             searchno=searchno,
             auto_populate=auto_populate,
             data_dir=data_dir,
-<<<<<<< HEAD
             only_local=only_local,
-=======
->>>>>>> dcff83b6
         )
         self.presplit = presplit
         ##
@@ -686,15 +651,9 @@
                     recno, self.runno, self.searchno
                 )  # self._df gets set through here
             else:
-<<<<<<< HEAD
                 print(
                     "No data directory provided and `only_local=True`, not querying iSPEC"
                 )
-=======
-                self.get_exprun(
-                    recno, self.runno, self.searchno
-                )  # self._df gets set through here
->>>>>>> dcff83b6
         if self._df is None or len(self.df) == 0:
             self._df = pd.DataFrame(
                 columns=[x.split("_")[1] for x in psm_columns]
@@ -785,26 +744,19 @@
         self.load_local_metadata(data_dir=data_dir, only_local=only_local)
         # psmsfile = _find_file(target='{!r}*psms*t[sa][vb]'.format(self), path=data_dir)
         psmsfile = _find_file(target="{!r}*psm*t*".format(self), path=data_dir)
-<<<<<<< HEAD
 
         # TODO fix this for QUAL and QUANT
+        ## this is now done within the `_find_files` func.
+        # if len(psmsfile) > 2:
+        #     psmsfile = [x for x in psmsfile if "psms_all.txt" not in x]
+        #     # hack to remove "psms_all" combined file when "psms_QUAL" and "psms_QUANT" exist
         if psmsfile is None and not only_local:
-=======
-        # import ipdb
-
-        # ipdb.set_trace()
-        if len(psmsfile) > 2:
-            psmsfile = [x for x in psmsfile if "psms_all.txt" not in x]
-            # hack to remove "psms_all" combined file when "psms_QUAL" and "psms_QUANT" exist
-
-        if psmsfile is None:
->>>>>>> dcff83b6
+
             self.get_exprun(self.recno, self.runno, self.searchno)
             self.save(data_dir)
         elif psmsfile is None and only_local:
             return self  # don't query iSPEC
         else:
-<<<<<<< HEAD
             if len(psmsfile) == 2:
 
                 quant = [x for x in psmsfile if "QUANT" in x]
@@ -833,33 +785,11 @@
 
                 self._df = _quant_df.merge(
                     _qual_df[_qual_cols],
-=======
-            if len(psmsfile) == 1:
-                self._df = pd.read_table(psmsfile)
-            elif len(psmsfile) == 2:
-                _qual = list(filter(lambda x: "QUAL" in x, psmsfile))[0]
-                _quant = list(filter(lambda x: "QUANT" in x, psmsfile))[0]
-                _df1 = pd.read_table(_qual)
-                _df2 = pd.read_table(_quant)
-                _toignore = (
-                    "LabelFLAG",
-                    "SequenceModi",
-                    "PrecursorArea",
-                    "PrecursorArea_dstrAdj",
-                    "PrecursorArea_split",
-                    "SequenceArea",  # this is ultimately what we want
-                    # "SequenceModi",
-                )
-                _df = _df2.merge(
-                    # _df1[[x for x in _df1 if x not in ("LabelFLAG", "SequenceModi")]],
-                    _df1[[x for x in _df1 if x not in _toignore]],
->>>>>>> dcff83b6
                     on=[
                         "EXPRecNo",
                         "EXPRunNo",
                         "EXPSearchNo",
                         "SpectrumFile",
-<<<<<<< HEAD
                         "GeneID",
                         "Charge",
                         "FirstScan",
@@ -868,20 +798,32 @@
                     indicator=True,
                     how="left",
                 )
+
+            # alternative way, not as clear
+            # if len(psmsfile) == 1:
+            #     self._df = pd.read_table(psmsfile)
+            # elif len(psmsfile) == 2:
+            #     _qual = list(filter(lambda x: "QUAL" in x, psmsfile))[0]
+            #     _quant = list(filter(lambda x: "QUANT" in x, psmsfile))[0]
+            #     _df1 = pd.read_table(_qual)
+            #     _df2 = pd.read_table(_quant)
+            #     _toignore = (
+            #         "LabelFLAG",
+            #         "SequenceModi",
+            #         "PrecursorArea",
+            #         "PrecursorArea_dstrAdj",
+            #         "PrecursorArea_split",
+            #         "SequenceArea",  # this is ultimately what we want
+            #         # "SequenceModi",
+            #     )
+            #     _df = _df2.merge(
+            #         # _df1[[x for x in _df1 if x not in ("LabelFLAG", "SequenceModi")]],
+            #         _df1[[x for x in _df1 if x not in _toignore]],
                 del _quant_df
                 del _qual_df
 
             else:
                 self._df = pd.read_table(psmsfile)
-=======
-                        "FirstScan",
-                        "GeneID",
-                        "Charge",
-                    ],
-                    how="inner",
-                )
-                self._df = _df
->>>>>>> dcff83b6
         return self
 
 
@@ -1008,19 +950,11 @@
     def assign_sra(df):
         df["SRA"] = "A"
         df["SRA"] = df["SRA"].astype("category", categories=("S", "R", "A"))
-<<<<<<< HEAD
 
         df.loc[(df["IDSet"] == 1) & (df["IDGroup_u2g"] <= 3), "SRA"] = "S"
 
         df.loc[(df["IDSet"] == 2) & (df["IDGroup"] <= 3), "SRA"] = "S"
 
-=======
-
-        df.loc[(df["IDSet"] == 1) & (df["IDGroup_u2g"] <= 3), "SRA"] = "S"
-
-        df.loc[(df["IDSet"] == 2) & (df["IDGroup"] <= 3), "SRA"] = "S"
-
->>>>>>> dcff83b6
         df.loc[
             (df["IDSet"] == 1) & (df["SRA"] != "S") & (df["IDGroup_u2g"] <= 5), "SRA"
         ] = "R"
@@ -1138,14 +1072,10 @@
                 del _qual_df
 
             else:
-<<<<<<< HEAD
-                self._df = pd.read_table(e2gfile, index_col="GeneID", engine="c")
-=======
-                _df = pd.read_table(e2gfile)
+                _df = pd.read_table(e2gfile, index_col="GeneID", engine="c")
                 _df = _df.rename(columns={c: c.split("e2g_")[-1] for c in _df})
                 # self._df = pd.read_table(e2gfile, index_col='GeneID', engine='c')
                 self._df = _df
->>>>>>> dcff83b6
                 self._df = reset_index_if_not_unique(self.df)
             if "FunCats" not in self._df:
                 self._df["FunCats"] = ""
