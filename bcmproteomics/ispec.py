"""Functions and classes used for querying and manipulating data in
BCM Proteomics iSPEC.

"""
from __future__ import print_function
import json
import os
import re
import configparser
from getpass import getpass
from warnings import warn
from glob import glob

import numpy as np
import pandas as pd
from collections import OrderedDict
from functools import lru_cache
import click

from click import get_app_dir

CONF_DIR = get_app_dir("ispec", roaming=False, force_posix=True)
CONF_FILE = os.path.join(CONF_DIR, "ispec.conf")

if not os.path.exists(CONF_DIR):
    os.makedirs(CONF_DIR)


class Conf:

    helps = dict(
        url="iSPEC IP address",
        database="iSPEC database name",
        user="iSPEC username",
        pw="password",
    )

    # parameters we get out of config['iSPEC'] configparser
    attrs = ("url", "database", "user", "pw")

    CONF_FILE = CONF_FILE

    def __init__(self):
        self._user = None
        self._pw = None
        self._database = None
        self._url = None
        self.save_all = None
        self.config = self.read_conf(self.CONF_FILE)

        # self.orig_params = { attr: getattr(self, attr) for attr in self.attrs }

    @lru_cache()
    def read_conf(self, CONF_FILE):

        config = configparser.ConfigParser()
        config.optionxform = str

        if not os.path.exists(CONF_FILE):
            config["iSPEC"] = {
                "url": "",
                "database": "iSPEC_BCM",
                "user": "",
                "pw": "",
            }
            click.echo("Created ispec conf file at {}".format(CONF_FILE))
            with open(CONF_FILE, "w") as f:
                config.write(f)

        with open(CONF_FILE, "r") as f:
            config.read_file(f)

        if "iSPEC" not in config:
            click.echo("iSPEC section missing, config file invalid.")
            return
        self.orig_params = dict(config["iSPEC"].items())
        return config

    # @lru_cache()
    def get_item(self, item):
        # ispec = self.config['iSPEC']
        # for key in 'url', 'database', 'user', 'pw':
        if item not in self.config["iSPEC"]:
            self.config["iSPEC"][item] = ""
        value = self.config["iSPEC"][item]
        if value == "":
            hide_input = True if item == "pw" else False
            help_text = self.helps.get(item, "")
            new_value = click.prompt(
                "No entry for {} found\n{}".format(item, help_text),
                hide_input=hide_input,
            )
            self.config["iSPEC"][item] = new_value
            return new_value
        else:
            return value

    def update_config(self):
        # diff = [x for x in self.config['iSPEC']]
        diff = {
            k: self.config["iSPEC"][k]
            for k in self.config["iSPEC"]
            if k in self.orig_params and self.config["iSPEC"][k] != self.orig_params[k]
        }
        if not diff:  # nothing to do
            return

        if self.save_all is None:
            save_all = click.confirm(
                "Save user/password? Not recommended on shared computers!"
            )
            self.save_all = save_all
        if not self.save_all:  # remove
            user, pw = self.config["iSPEC"]["user"], self.config["iSPEC"]["pw"]
            self.config["iSPEC"]["user"] = ""
            self.config["iSPEC"]["pw"] = ""

        with open(CONF_FILE, "w") as f:
            self.config.write(f)

        if not self.save_all:  # restore
            self.config["iSPEC"]["user"], self.config["iSPEC"]["pw"] = user, pw

        # now update the  "orig params" so we don't keep saving the same thing
        # over and over
        for k, v in diff.items():
            self.orig_params[k] = v

    # do we really need all these?
    @property
    def url(self):
        return self.get_item("url")
        # if self._url is None:
        #     self._url =  self.get_item('url')
        # return self._url

    @property
    def database(self):
        return self.get_item("database")
        # if self._database is None:
        #     self._database =  self.get_item('database')
        # return self._database

    @property
    def user(self):
        return self.get_item("user")
        # if self._user is None:
        #     self._user =  self.get_item('user')
        # return self._user

    @property
    def pw(self):
        return self.get_item("pw")
        # if self._pw is None:
        #     self._pw =  self.get_item('pw')
        # return self._pw

    @property
    def login_params(self):
        params = {attr: getattr(self, attr) for attr in self.attrs}
        # now call save:
        self.update_config()
        return params


login_params = Conf()

pd.set_option(
    "display.width",
    None,
    "display.max_columns",
    500,
)

try:
    import pyodbc
except ImportError:
    pass
from bcmproteomics.e2gitems import e2gcolumns, psm_columns, tmt_columns, itraq_columns

try:
    from bcmproteomics.classify import score_experiments

    _classify = True
except ImportError:
    _classify = False


user = None
pw = None
url = "10.16.2.74"
database = "iSPEC_BCM"
params = {"user": user, "pw": pw, "url": url, "database": database}


def reset_index_if_not_unique(df):
    if not df.index.is_unique:
        if (
            not df.index.name in df.columns
        ):  # don't throw away the index if we don't have it
            df[df.index.name] = df.index
        df = df.reset_index(drop=True)
        # warn(
        #     """Returned dataframe not indexed on GeneID due to duplicate records.
        # If this is a labeled experiment you can safely ignore this warning.
        # Note that joining multiple experiments will NOT work correctly."""
        # )
    return df


def _find_file(target, path):
    """Try to find a file in a given path

    :param target: target file name
    :param path: path name
    :returns: path to file . ext
    :rtype: str

    """

    dtype = ""
    if target.endswith("json"):
        dtype = "metadata"
    else:
        dtype = "e2g" if "e2g" in target else "psm"

    # result = [x for x in os.listdir(path) if x == target]
    # result = glob(os.path.join(path, target))
    globstr = os.path.join(path, "**", target)
    result = glob(globstr, recursive=True)
    # import ipdb

    # ipdb.set_trace()
    # prioritize dtype_QUAL and dtype_QUANT if present
    # eventually this will become default
    if any("_QUAL" in x for x in result) and any("_QUANT" in x for x in result):
        result3 = [
            x
            for x in result
            if dtype in x and ("QUAL" in x or "QUANT" in x)
            # if any(y in x for y in
            # (f"{dtype}_QUANT", f"{dtype}_QUAL")
            #  ["{}_QUANT".format(dtype), "{}_QUAL".format(dtype)])
        ]
        if len(result3) == 2:
            return result3

    if result and len(result) == 1:
        # return os.path.abspath(os.path.join(path, result[0]))
        return result[0]
    elif result and len(result) > 1:  # more than 1 file, try to guess which one
        result2 = [x for x in result if re.search(r"(?<!\d)_{}.tab".format(dtype), x)]
        if len(result2) == 1:
            return result2[0]
        result3 = [
            x
            for x in result
            if any(y in x for y in ["{}_QUANT".format(dtype), "{}_QUAL".format(dtype)])
        ]
        if len(result3) == 2:
            return result3
        ret = sorted(result, key=len)[-1]
        warn("More than 1 file found, {}\nUsing{}".format(result, ret))
        return ret
    return None


class Experiment:
    """Container for accessing metadata for a given experiment.

    :param recno: int/str for record number
    :param runno: int/str, default 1
    :param searchno: int/str, default 1
    :param auto_populate: Whether or not to try to auto populate the data, default True
    :param data_dir: (optional) data directory for saving/loading data
                     If specified, will first look in data_dir for data before making network calls
    :returns: Experiment instance
    :rtype: ispec.Experiment

    .. note::
        If data_dir is specified, data will *automatically* be saved in the given directory
    """

    def __init__(
        self,
        recno=None,
        runno=None,
        searchno=None,
        auto_populate=True,
        data_dir=None,
        only_local=False,
    ):
        """Loads metadata for a given experiment.

        :param recno: int/str for record number
        :param runno: int/str, default 1
        :param searchno: int/str, default 1
        :param auto_populate: Whether or not to try to auto populate the data, default True
        :param data_dir: (optional) data directory for saving/loading data
                         If specified, will first look in data_dir for data before making network calls
        :returns: Experiment instance
        :rtype: ispec.Experiment
        .. note::
            If data_dir is specified, data will **automatically** be saved in the given directory
        """

        try:
            recno = int(float(recno))
        except ValueError:
            raise ValueError("`recno` could not be coerced to int")

        if runno:
            try:
                runno = int(float(runno))
            except ValueError:
                raise ValueError("`runno` could not be coerced to int")

        if searchno:
            try:
                searchno = int(float(searchno))
            except ValueError:
                raise ValueError("`searchno` could not be coerced to int")

        self.recno = recno
        self.runno = runno or 1
        self.searchno = searchno or 1
        # self.techrepno =
        self.sample = ""
        self.treatment = ""
        self.exptype = ""
        self.genotype = ""
        self.added_by = ""
        self.identifiers = ""
        self.taxon_ratios = dict()
        self.labeltype = ""
        self.pygrouper_version = ""
        if data_dir is not None:
            data_dir = os.path.abspath(data_dir)
        self.data_dir = data_dir
        self._df = pd.DataFrame()  # else set as empty dataframe
        if recno is not None and auto_populate:
            if self.data_dir is not None:
                self.load_local_metadata(self.data_dir, only_local=only_local)
            elif not only_local:
                self.get_metadata(
                    recno, runno, searchno
                )  # self._df gets set through here
            else:
                print(
                    "No data directory provided and `only_local=True`, not querying iSPEC"
                )
        self._joined = False
        self.ibaq_normalize = None

    def __repr__(self):
        """Returns record and run number"""
        return "{}_{}_{}".format(self.recno, self.runno, self.searchno)
        # return 'Record number {}, run number {}'.format(self.recno, self.runno)

    # def __getattr__(self, name):
    #     if name not in self.__dict__ and hasattr(pd.DataFrame, name):
    #         return getattr(self.df, name)
    #     else:
    #         raise AttributeError("'{}' object has no attribute '{}'".format(self.__class__, name))

    @property
    def df(self):
        "Placeholder"
        return self._df

    @property
    def _database(self):
        return params.get("database")

    def reload(self):
        """Reload the dataset"""
        if self._joined:
            raise NotImplementedError("Cannot reload data for a joined experiment.")
        self.get_exprun(self.recno, self.runno, self.searchno)

    def get_metadata(self, recno, runno, searchno):
        if not recno:
            raise ValueError("recno must be specified")
        if runno is None:
            runno = 1  # make sure default runno is 1
        if searchno is None:
            searchno = 1

        conn = filedb_connect()
        if isinstance(conn, str):
            return  # failed to make connection, user is informed in filedb_connect()

        sql_description = (
            "SELECT exp_EXPClass, exp_Extract_CellTissue, exp_Exp_Description,"
            "exp_Extract_Treatment, exp_IDENTIFIER, exp_Extract_No, "
            "exp_Extract_Genotype, exp_AddedBy, exp_Digest_Type, exp_Digest_Enzyme "
            "from {database}.iSPEC_Experiments where exp_EXPRecNo={recno}"
        ).format(database=self._database, recno=recno)
        info = pd.read_sql(sql_description, conn).to_dict("list")  # a 1 row dataframe
        self.sample = "".join(
            item for item in info.get("exp_Extract_CellTissue", "") if item
        )
        self.treatment = "".join(
            item for item in info.get("exp_Extract_Treatment", "") if item
        )
        self.exptype = "".join(item for item in info.get("exp_EXPClass", "") if item)
        self.description = [
            item
            for items in info.get("exp_Exp_Description", "")
            for item in (items.splitlines() if items else "")
        ]
        self.genotype = "".join(
            item for item in info.get("exp_Extract_Genotype", "") if item
        )
        self.added_by = "".join(item for item in info.get("exp_AddedBy", "") if item)
        self.digest_type = "".join(
            item for item in info.get("exp_Digest_Type", "") if item
        )
        self.digest_enzyme = "".join(
            item for item in info.get("exp_Digest_Enzyme", "") if item
        )
        self.extract_no = "".join(
            str(item) for item in info.get("exp_Extract_No", 0) if item
        )
        self.identifiers = "".join(
            item for item in info.get("exp_IDENTIFIER", "") if item
        ).splitlines()
        self.recno = recno
        self.runno = runno
        self.searchno = searchno
        if self.extract_no:
            extract_fractions, extract_protocol = self.get_extract_data(self.extract_no)
            self.extract_fractions = extract_fractions
            self.extract_protocol = extract_protocol

        additional_info = (
            "SELECT exprun_Fraction_9606, exprun_Fraction_10090, exprun_Fraction_9031, "
            "exprun_LabelType, exprun_Grouper_Version "
            "from {database}.iSPEC_ExperimentRuns where "
            "exprun_EXPRecNo={recno} "
            "AND exprun_EXPRunNo={runno} "
            "AND exprun_EXPSearchNo={searchno}"
        ).format(recno=recno, runno=runno, searchno=searchno, database=self._database)
        cursor = conn.cursor()
        cursor.execute(additional_info)
        additional_info_result = cursor.fetchone()
        if additional_info_result:
            hu, mou, gg, labeltype, pygrouper_version = additional_info_result
            self._add_taxon_ratios(hu, mou, gg)
            self._assign_labeltype(labeltype)
            self.pygrouper_version = pygrouper_version

        return self

    def _assign_labeltype(self, labeltype=None):
        self.labeltype = labeltype
        return self

    def populate_metadata(self, info: dict):
        """Populate metadata from a dictionary originating from json dump
        of original data"""
        self.sample = info.get("sample")
        self.treatment = info.get("treatment")
        self.exptype = info.get("exptype")
        self.description = info.get("description", [])
        self.genotype = info.get("genotype")
        self.added_by = info.get("added_by")
        self.digest_type = info.get("digest_type")
        self.digest_enzyme = info.get("digest_enzyme")
        self.extract_no = info.get("extract_no", 0)
        self.identifiers = info.get("identifiers")
        self.extract_fractions = info.get("extract_fractions")
        self.extract_protocol = info.get("extract_protocol")
        self.taxon_ratios = info.get("taxon_ratios", dict())
        return self

    def _add_taxon_ratios(self, hu, mou, gg):
        for taxa, id in ((hu, "9606"), (mou, "10090"), (gg, "9031")):
            self.taxon_ratios[id] = taxa
        return self

    def get_extract_data(self, extractno):
        """Extract"""
        conn = filedb_connect()
        sql_extractdata = (
            "SELECT ext_Fractions, ext_Protocol FROM "
            "{database}.iSPEC_Extracts "
            "WHERE ext_ExtRecNo={extract_no}"
        ).format(database=self._database, extract_no=self.extract_no)
        extract_info = pd.read_sql(sql_extractdata, conn).to_dict(
            "list"
        )  # a 1 row dataframe
        try:
            extract_fractions = "".join(extract_info.get("ext_Fractions", ""))
        except TypeError:
            extract_fractions = "None"
        try:
            extract_protocol = "".join(extract_info.get("ext_Protocol", "")).replace(
                "\r", ", "
            )
        except TypeError:
            extract_protocol = "None"
        conn.close()
        return (extract_fractions, extract_protocol)

    @property
    def _database(self):
        return params.get("database")

    @property
    def json_metadata(self):
        """Metadata to json

        :returns: json
        :rtype: str

        """
        json_data = json.dumps(
            {
                attr: self.__getattribute__(attr)
                for attr in self.__dict__.keys()
                if not attr.startswith("_")
            }
        )
        return json_data

    def save(self, data_dir=None):
        """Save data to given directory. Called automatically if data_dir is provided
        and data not present locally

        :param data_dir: (Optional) Directory to save data.
                         Uses self.data_dir if not specified here.
        :returns: None
        :rtype: NoneType

        """
        if data_dir is None:
            data_dir = self.data_dir
        with open(os.path.join(data_dir, "{!r}.json".format(self)), "w") as metaf:
            json.dump(self.json_metadata, metaf)
        return

    def load_local_metadata(self, data_dir=None, only_local=False):
        """Try to load the data from disk rather than over network.
        This method is usually invoked automatically and does not usually
        need to be manually invoked.

        :param data_dir: (Optional) Directory to save data.
                         Uses self.data_dir if not specified here.
        :returns: self
        :rtype: ispec.Experiment

        """
        if self.runno is None:
            raise ValueError("recno must be specified")
        if data_dir is None:
            data_dir = self.data_dir
        target = _find_file(target="{!r}*.json".format(self), path=data_dir)
        if target is None and not only_local:
            self.get_metadata(self.recno, self.runno, self.searchno)
            self.save(data_dir)
            return self
        elif target is None and only_local:
            return self
        # try:
        #     metadata = json.load(open(target, 'r'))
        # except:
        try:
            metadata = json.loads(
                json.load(open(target, "r"))
            )  # not sure why this is necessary sometimes
        except TypeError:
            metadata = json.load(open(target))
            # metadata = json.loads(open(target).read())
        self.populate_metadata(metadata)
        return self


class PSMs(Experiment):
    """Container for accessing psms data for a given experiment

    :param recno: int/str for record number
    :param runno: int/str, default 1
    :param searchno: int/str, default 1
    :param auto_populate: Whether or not to try to auto populate the data, default True
    :param data_dir: (optional) data directory for saving/loading data
                     If specified, will first look in data_dir for data before making network calls
    :returns: PSMs instance
    :rtype: ispec.PSMs

    .. seealso:: ispec.Experiment
    .. todo:: add presplit support

    """

    def __init__(
        self,
        recno=None,
        runno=None,
        searchno=None,
        presplit=False,
        auto_populate=True,
        data_dir=None,
    ):
        """Container for accessing psms data for a given experiment

        :param recno: int/str for record number
        :param runno: int/str, default 1
        :param searchno: int/str, default 1
        :param auto_populate: Whether or not to try to auto populate the data, default True
        :param data_dir: (optional) data directory for saving/loading data
                     If specified, will first look in data_dir for data before making network calls
        :returns: PSMs instance
        :rtype: ispec.PSMs

        .. seealso:: ispec.Experiment
        .. todo:: add presplit support

        """
        super().__init__(
            recno=recno,
            runno=runno,
            searchno=searchno,
            auto_populate=auto_populate,
            data_dir=data_dir,
        )
        self.presplit = presplit
        if recno is not None and auto_populate:
            if self.data_dir is not None:
                self.load_local(self.data_dir)
            else:
                self.get_exprun(
                    recno, self.runno, self.searchno
                )  # self._df gets set through here
        if self._df is None or len(self.df) == 0:
            self._df = pd.DataFrame(
                columns=[x.split("_")[1] for x in psm_columns]
            )  # else set as empty dataframe
        self._joined = False

    def get_exprun(self, recno, runno, searchno):
        """queries iSPEC database and grabs the gene product table which is stored in self.df"""
        conn = filedb_connect()
        if isinstance(conn, str):
            return  # failed to make connection, user is informed in filedb_connect()
        _psm_columns = psm_columns.copy()
        if "tmt" in self.labeltype.lower():
            _psm_columns += tmt_columns
        elif "itraq" in self.labeltype.lower():
            _psm_columns += itraq_columns
        print(self.labeltype)
        print("\n", _psm_columns, "\n")
        sql = (
            "SELECT {psm_cols} from {database}.iSPEC_data where "
            "psm_EXPRecNo={recno} "
            "AND psm_EXPRunNo={runno} "
            "AND psm_EXPSearchNo={searchno}"
        ).format(
            psm_cols=", ".join(_psm_columns),
            recno=recno,
            runno=runno,
            searchno=searchno,
            database=self._database,
        )
        if self.presplit:
            sql += "\nAND psm_oriFLAG=1"

        self._df = self._construct_df(sql, conn)
        conn.close()
        return self

    @staticmethod
    def _construct_df(sql, conn):
        """Construct a pandas dataframe from data in the iSPEC."""
        df = pd.read_sql(
            sql,
            conn,
        )
        df.rename(
            columns={
                k: k.split("psm_")[1]
                for k in [col for col in df.columns if col.startswith("psm_")]
            },
            inplace=True,
        )

        return df

    def reload(self):
        """Reload the dataset"""
        if self._joined:
            raise NotImplementedError("Cannot reload data for a joined experiment.")
        self.get_exprun(self.recno, self.runno, self.searchno)

    def save(self, data_dir=None):
        """Save data to given directory. Called automatically if data_dir is provided
        and data not present locally

        :param data_dir: (Optional) Directory to save data.
                         Uses self.data_dir if not specified here.
        :returns: None
        :rtype: NoneType

        """
        if data_dir is None:
            data_dir = self.data_dir
        super().save(data_dir=data_dir)
        if len(self.df) == 0:  # don't save if no data!
            return
        with open(os.path.join(data_dir, "{!r}_psms.tab".format(self)), "w") as data:
            self.df.to_csv(data, sep="\t", index=False)

    def load_local(self, data_dir=None):
        """Try to load the data from disk rather than over network.

        :param data_dir: (Optional) Directory to save data.
                         Uses self.data_dir if not specified here.
        :returns: self
        :rtype: ispec.PSMs

        """
        self.load_local_metadata(data_dir=data_dir)
        # psmsfile = _find_file(target='{!r}*psms*t[sa][vb]'.format(self), path=data_dir)
        psmsfile = _find_file(target="{!r}*psm*t*".format(self), path=data_dir)
        # import ipdb

        # ipdb.set_trace()
        if len(psmsfile) > 2:
            psmsfile = [x for x in psmsfile if "psms_all.txt" not in x]
            # hack to remove "psms_all" combined file when "psms_QUAL" and "psms_QUANT" exist

        if psmsfile is None:
            self.get_exprun(self.recno, self.runno, self.searchno)
            self.save(data_dir)
        else:
            if len(psmsfile) == 1:
                self._df = pd.read_table(psmsfile)
            elif len(psmsfile) == 2:
                _qual = list(filter(lambda x: "QUAL" in x, psmsfile))[0]
                _quant = list(filter(lambda x: "QUANT" in x, psmsfile))[0]
                _df1 = pd.read_table(_qual)
                _df2 = pd.read_table(_quant)
                _toignore = (
                    "LabelFLAG",
                    "SequenceModi",
                    "PrecursorArea",
                    "PrecursorArea_dstrAdj",
                    "PrecursorArea_split",
                    "SequenceArea",  # this is ultimately what we want
                    # "SequenceModi",
                )
                _df = _df2.merge(
                    # _df1[[x for x in _df1 if x not in ("LabelFLAG", "SequenceModi")]],
                    _df1[[x for x in _df1 if x not in _toignore]],
                    on=[
                        "EXPRecNo",
                        "EXPRunNo",
                        "EXPSearchNo",
                        "SpectrumFile",
                        "FirstScan",
                        "GeneID",
                        "Charge",
                    ],
                    how="inner",
                )
                self._df = _df
        return self


class E2G(Experiment):
    """Container for accessing gene product data for a given experiment

    :param recno: int/str for record number
    :param runno: int/str, default 1
    :param searchno: int/str, default 1
    :param auto_populate: Whether or not to try to auto populate the data, default True
    :param data_dir: (optional) data directory for saving/loading data
                     If specified, will first look in data_dir for data before making network calls
    :returns: E2G instance
    :rtype: ispec.E2G

    .. seealso:: ispec.Experiment

    """

    def __init__(
        self,
        recno=None,
        runno=None,
        searchno=None,
        auto_populate=True,
        data_dir=None,
        only_local=False,
    ):
        """Container for accessing gene product data for a given experiment

        :param recno: int/str for record number
        :param runno: int/str, default 1
        :param searchno: int/str, default 1
        :param auto_populate: Whether or not to try to auto populate the data, default True
        :param data_dir: (optional) data directory for saving/loading data
                     If specified, will first look in data_dir for data before making network calls
        :returns: E2G instance
        :rtype: ispec.E2G

        .. seealso:: ispec.Experiment

        """
        # """Different metadata as well as data"""
        super().__init__(
            recno=recno,
            runno=runno,
            searchno=searchno,
            auto_populate=auto_populate,
            data_dir=data_dir,
            only_local=only_local,
        )
        if recno is not None and auto_populate:
            if data_dir is not None:
                self.load_local(self.data_dir, only_local=only_local)
            elif not only_local:
                self.get_exprun(
                    recno, self.runno, self.searchno
                )  # self._df gets set through here
            else:
                print(
                    "No data directory provided and `only_local=True`, not querying iSPEC"
                )
        if self._df is None or len(self.df) == 0:
            self._df = pd.DataFrame(
                columns=[x.split("_")[1] for x in e2gcolumns]
            )  # else set as empty dataframe

        self._joined = False
        self.ibaq_normalize = None
        if self._df.empty:
            return
        if "SRA" not in self.df:
            try:
                self.assign_sra(self.df)
            except ValueError:
                print("Could not assign SRA for {}".format(self))

    def __add__(self, other):
        return join_exps(self, other)

    def __len__(self):
        return len(self.df)

    @property
    def df(self):
        """Data for the experiment

        :returns: df
        :rtype: pandas.DataFrame

        """
        return self._df

    def reload(self):
        """Reload the dataset"""
        if self._joined:
            raise NotImplementedError("Cannot reload data for a joined experiment.")
        self.get_exprun(self.recno, self.runno, self.searchno)

    def get_exprun(self, recno=None, runno=1, searchno=1):
        """queries iSPEC database and grabs the gene product table which is stored in self.df"""
        conn = filedb_connect()
        if isinstance(conn, str):
            return  # failed to make connection, user is informed in filedb_connect()

        sql = (
            "SELECT {e2gcols} from {database}.iSPEC_exp2gene where "
            "e2g_EXPRecNo={recno} "
            "AND e2g_EXPRunNo={runno} "
            "AND e2g_EXPSearchNo={searchno}"
        ).format(
            e2gcols=", ".join(e2gcolumns),
            recno=recno,
            runno=runno,
            searchno=searchno,
            database=self._database,
        )

        self._df = self._construct_df(sql, conn)
        conn.close()
        return self

    @staticmethod
    def assign_sra(df):
        df["SRA"] = "A"
        df["SRA"] = df["SRA"].astype("category", categories=("S", "R", "A"))

        df.loc[(df["IDSet"] == 1) & (df["IDGroup_u2g"] <= 3), "SRA"] = "S"

        df.loc[(df["IDSet"] == 2) & (df["IDGroup"] <= 3), "SRA"] = "S"

        df.loc[
            (df["IDSet"] == 1) & (df["SRA"] != "S") & (df["IDGroup_u2g"] <= 5), "SRA"
        ] = "R"

        df.loc[
            (df["IDSet"] == 2) & (df["SRA"] != "S") & (df["IDGroup"] <= 5), "SRA"
        ] = "R"

    @staticmethod
    def _construct_df(sql, conn):
        """Construct a pandas dataframe from data in the iSPEC."""
        df = pd.read_sql(sql, conn, index_col="e2g_GeneID")
        df.index.rename("GeneID", inplace=True)
        df["GeneID"] = df.index.astype("object")
        df.index = df.index.astype("object")
        df.rename(
            columns={
                k: k.split("e2g_")[1]
                for k in [e2gcol for e2gcol in df.columns if e2gcol.startswith("e2g_")]
            },
            inplace=True,
        )
        df.rename(
            columns={
                "n_iBAQ_dstrAdj": "iBAQ_dstrAdj",
            },
            inplace=True,
        )

        # df.rename(columns={'e2g_GeneID':'GeneID'}, inplace=True)
        geneidlist = [str(x) for x in df.GeneID.tolist() if not np.isnan(x)]
        genesql = (
            "Select gene_GeneID, "
            "gene_GeneSymbol, gene_GeneDescription, "
            "gene_FunCats "
            "from iSPEC_BCM.iSPEC_Genes "
            "where gene_GeneID in ({})".format(", ".join(geneidlist))
        )
        if geneidlist:
            genedf = pd.read_sql(
                genesql, conn, index_col="gene_GeneID"
            )  # all headers start with gene_
            generename = {c: c.split("gene_")[1] for c in genedf.columns}
            genedf.rename(columns=generename, inplace=True)
            genedf.index.rename("GeneID", inplace=True)
            df.index = df.index.astype("object")
            # genedf.rename(columns={'u2gPeptIBAQAveCount':'GeneCapacity'}, inplace=True)
            # df['e2g_GeneCapacity'] = df['e2g_nGPArea_Sum_dstrAdj']/df['e2g_nGPArea_Sum_dstrAdj']
            # funcat_table = pd.read_table('E:/reference_databases/iSPEC_genes_Aug_2015.tab')
            # df = pd.merge(df, funcat_table, how='left', on='GeneID')
            # df = pd.merge(df, genedf, on='GeneID')
            df = df.join(genedf)
            df["FunCats"].fillna("", inplace=True)
        if "GeneID" not in df.columns:
            df = reset_index_if_not_unique(df)
        return df

    def save(self, data_dir=None):
        """Save data to given directory. Called automatically if data_dir is provided
        and data not present locally

        :param data_dir: (Optional) Directory to save data.
                         Uses self.data_dir if not specified here.
        :returns: None
        :rtype: NoneType

        """
        if data_dir is None:
            data_dir = self.data_dir
        super().save(data_dir=data_dir)
        if len(self.df) == 0:  # don't save if no data!
            return
        with open(os.path.join(data_dir, "{!r}_e2g.tab".format(self)), "w") as data:
            # self.df.to_csv(data, sep='\t', index=True if 'GeneID' == self.df.index.name else False)
            self.df.to_csv(data, sep="\t", index=False)

    def load_local(self, data_dir=None, only_local=False):
        """Try to load the data from disk rather than over network.
        This method is usually invoked automatically and does not usually
        need to be manually invoked.

        :param data_dir: (Optional) Directory to save data.
                         Uses self.data_dir if not specified here.
        :returns: self
        :rtype: ispec.E2G

        """
        self.load_local_metadata(data_dir=data_dir, only_local=only_local)
        # e2gfile = _find_file(target='{!r}*_e2g*t[sa]|[vb]'.format(self), path=data_dir)
        e2gfile = _find_file(target="{!r}*_e2g*t*".format(self), path=data_dir)
        if e2gfile is None and not only_local:
            self.get_exprun(self.recno, self.runno, self.searchno)
            self.save(data_dir)
        elif e2gfile is None and only_local:
            return self  # don't query iSPEC
        else:
            if len(e2gfile) == 2:

                quant = [x for x in e2gfile if "QUANT" in x]
                qual = [x for x in e2gfile if "QUAL" in x]
                assert len(quant) == len(qual) == 1
                _quant_df = pd.read_table(quant[0])
                _qual_df = pd.read_table(qual[0])
                # how does this work for SILAC?
                not_sra = [
                    x for x in _qual_df.columns if x != "SRA" and x != "LabelFLAG"
                ]

                self._df = _quant_df.merge(
                    _qual_df[not_sra],
                    on=["EXPRecNo", "EXPRunNo", "EXPSearchNo", "GeneID"],
                )
                del _quant_df
                del _qual_df

            else:
<<<<<<< HEAD
                self._df = pd.read_table(e2gfile, index_col="GeneID", engine="c")
=======
                _df = pd.read_table(e2gfile)
                _df = _df.rename(columns={c: c.split('e2g_')[-1] for c in _df})
                #self._df = pd.read_table(e2gfile, index_col='GeneID', engine='c')
                self._df = _df
>>>>>>> 73372d1d
                self._df = reset_index_if_not_unique(self.df)
            if "FunCats" not in self._df:
                self._df["FunCats"] = ""
            self._df["FunCats"] = self.df["FunCats"].fillna("")
            if self.df.index.name == "GeneID" and "GeneID" not in self.df.columns:
                self.df["GeneID"] = self.df.index
        return self

    def strict(self, df=None, set1=False):
        """Returns a strict selection of gene products from the dataframe
        Attributes
        ----------
        df : desired dataframe to be filtered (optional, default is E2G.df)

        set1 : filter even more stringently with only IDSet 1 (optional, default False)
        """

        if df is None:
            df = self.df
        if not set1:
            cutoff = 3
        elif set1:
            cutoff = 2

        if self._joined:
            return df[
                (
                    (df["IDSet_x"] < cutoff) & (df["IDGroup_x"] <= 3)
                    | (df["IDSet_y"] < cutoff) & (df["IDGroup_y"] <= 3)
                )
            ]

        return df[(df["IDSet"] < cutoff) & (df["IDGroup"] <= 3)]

    def relaxed(self, df=None, set1=False):
        """Returns a 'relaxed' selection of gene products from the dataframe
        Attributes
        ----------
        df : desired dataframe to be filtered (optional, default is E2G.df)

        set1 : filter even more stringently with only IDSet 1 (optional, default False)
        """

        if df is None:
            df = self.df
        if not set1:
            cutoff = 3
        elif set1:
            cutoff = 2

        if self._joined:
            return df[
                (
                    (df["IDSet_x"] < cutoff) & (df["IDGroup_x"] <= 5)
                    | (df["IDSet_y"] < cutoff) & (df["IDGroup_y"] <= 5)
                )
            ]

        return df[(df["IDSet"] < cutoff) & (df["IDGroup"] <= 5)]

    @property
    def tfs_coRs(self):
        """Return gene products annotated as a DBTF or CoRegulator"""
        return self.df[self.df["FunCats"].str.contains("DBTF|TC|DBTC|CBTC")]

    @property
    def tfs(self):
        """Return gene products annotated as a DBTF"""
        return self.df[self.df["FunCats"].str.contains("DBTF")]

    @property
    def kinases(self):
        """Return gene products annotated as a kinase"""
        return self.df[self.df["FunCats"].str.contains("KI")]

    def USD_selector(self, df=None):
        """Returns U, S, D DataFrames for a joined E2G instance"""
        if self._joined is False:
            raise ValueError("Not a joined E2G instance.")
        if df is None:
            df = self.df
        ret = list()
        for cat in list("USD"):
            ret.append(df[df.USD == cat])
        return ret

    def summary(self):
        """Print out a quick summary of the types of gene products observed in the experiment."""

        if len(self._df) == 0:
            raise ValueError("DataFrame is empty!")

        searchstr = OrderedDict(
            {
                "TFs": "DBTF",
                "Tfs and CoRs": "DBTF|TC|DBTC|CBTC",
                "Kinases": "KI",
            }
        )
        print(
            "\nSummary for record {}, run {}.\n".format(
                self.recno,
                self.runno,
            )
        )

        if self._joined:
            dfU, dfS, dfD = self.USD_selector()
            print(
                "Total gene products found : "
                "{} same, {} up, {} down".format(len(dfS), len(dfU), len(dfD))
            )
            print(
                "Total strict gene products found : "
                "{} same, {} up, {} down".format(
                    len(self.strict(dfS)), len(self.strict(dfU)), len(self.strict(dfD))
                )
            )
            print("-" * 15, "\n")
            for s in searchstr:
                df_subsection = self.df[(self.df["FunCats"].str.contains(searchstr[s]))]
                dfU, dfS, dfD = self.USD_selector(df_subsection)
                print(
                    "Total {} gene products found : "
                    "{} same, {} up, {} down".format(s, len(dfS), len(dfU), len(dfD))
                )
                print(
                    "Total {} strict gene products found : "
                    "{} same, {} up, {} down".format(
                        s,
                        len(self.strict(dfS)),
                        len(self.strict(dfU)),
                        len(self.strict(dfD)),
                    )
                )
                print("-" * 15, "\n")
            return

        print(
            "Total gene products found : {}"
            "\n\tiBAQ total : {:4f}.".format(len(self._df), self._df.iBAQ_dstrAdj.sum())
        )

        df_strict = self.strict()
        print(
            "Total strict gene products found : {}"
            "\n\tiBAQ total : {:4f}.".format(
                len(df_strict), df_strict.iBAQ_dstrAdj.sum()
            )
        )
        print("-" * 15, "\n")
        for s in searchstr:
            df_subsection = self.df[(self.df["FunCats"].str.contains(searchstr[s]))]
            print(
                "Total {} gene products found : {}"
                "\n\tiBAQ total : {:4f}".format(
                    s, len(df_subsection), df_subsection.iBAQ_dstrAdj.sum()
                )
            )

            df_sub_strict = self.strict(df_subsection)
            print(
                "Total {} strict gene products found : {}"
                "\n\tiBAQ total : {:4f}.".format(
                    s, len(df_sub_strict), df_sub_strict.iBAQ_dstrAdj.sum()
                )
            )
            print("-" * 15, "\n")


# def _display(iterable):
#     """Display an iterable of things"""
#     mapping = dict()
#     for ix, element in enumerate(iterable):
#         mapping[ix+1] = element
#         print("({}) -- {}".format(ix+1,
#                                   element))
#     return mapping
# def _make_selection(iterable):
#     selected = None
#     value = None
#     mapping = _display(iterable)
#     while not selected or not value:
#         selected = click.prompt('Make a selection from above', type=int)
#         try:
#             value = mapping[selected]
#         except (KeyError, ValueError):
#             print("Invalid Selection\n")
#     return value

# def _getlogin():
#     """Checks if the username and password have been established for the current python session.
#     If username or password is undefined, will prompt the user.

#     Defaults to bcmproteomics.
#     """
#     servers = OrderedDict({'bcmproteomics': '10.16.2.74',
#                            'jun lab': '10.13.14.171',
#     })
#     databases = {'10.16.2.74': ['iSPEC_BCM', 'iSPEC_BCM_psms', 'iSPEC_BCM_IDG'],
#                  '10.13.14.171': ['iSPEC'],
#                  }
#     if params.get('user') is None:
#         print('Username is not set')
#         user = click.prompt('Enter your iSPEC username')
#         params['user'] = user
#     if params.get('pw') is None:
#         print('Password is not set')
#         pw = click.prompt('Enter your password', hide_input=True)
#         params['pw'] = pw
#     if params.get('url') is None:
#         print('iSPEC is not set, the options are:')
#         server = _make_selection(servers)
#         # print(*[server for server in servers], sep='\n')
#         # server = input('Select an iSPEC : ').strip()
#         params['url'] = servers.get(server, '10.16.2.74')
#     # elif 'url' in params:
#     #     params['url'] = servers.get(params['url'], '10.16.2.74')

#     if params.get('database') is None:
#         server_url = params['url']
#         if len(databases.get(server_url, [])) == 1:
#             params['database'] = databases[server_url][0]
#         else:
#             print('iSPEC database is not set, the options are:')
#             db = _make_selection(databases[server_url])
#             # print(*[database for database in databases[server_url]], sep='\t')
#             # db = input('Select an iSPEC database: ').strip()
#             params['database'] = databases.get(db, 'iSPEC_BCM')
#     return params


def filedb_connect(params=None):
    """Establish a connection to the BCM Proteomics FileMaker Server.

    Returns a database connection, which can then be used to execute sql statements.

    If the password has not been established yet, user will be prompted.
    Password is only stored in memory for the duration of the python session.
    """

    # params = _getlogin()
    # config = Conf()
    # params = config.login_params
    if not params:
        params = login_params.login_params

    driver = "DRIVER={FileMaker ODBC};"

    login_info = "UID={user};PWD={pw}".format(**params)

    server_info = "SERVER={url};".format(**params)

    database_info = "DATABASE={database};".format(**params)

    conn_string = "{0}{1}{2}{3}".format(driver, server_info, database_info, login_info)
    try:
        conn = pyodbc.connect(conn_string)
    except pyodbc.Error as e:  # any ODBC error is returned to python as "Error"
        error = e.__str__()
        if "password incorrect" in error.lower():
            print("Invalid password.")
        elif "account" in error.lower():
            print("Incorrect account.")
        elif "failed to connect" in error.lower():
            print("Error making connection, check the address.")
        else:
            print("Error with username or password")  # maybe raise an error instead?
        params.clear()
        return error

    return conn


def get_funcats(geneidlist):
    """Takes a list of gene ids and returns the funcats table from iSPEC in the form of a
    pandas DataFrame.

    The index of the dataframe is the geneids (as the pandas default type of float64.
    For convienence, the geneids are also found within their own column as an object type.

    The funcats column of the DataFrame has had each null value filled with an empty string,
    which allows for easy string searching with pandas.
    """
    if not isinstance(geneidlist, list) or len(geneidlist) == 0:
        raise TypeError("Input must be a list with at least 1 element")
    # need to make sure every element in the geneidlist is a string
    conn = filedb_connect()
    if isinstance(conn, str):
        return conn  # failed to make connection, user is informed in filedb_connect()

    genesql = (
        "Select gene_GeneID, gene_u2gPeptiBAQAveCount, "
        "gene_GeneSymbol, gene_GeneDescription, "
        "gene_FunCats "
        "from iSPEC_BCM.iSPEC_Genes "
        "where gene_GeneID in ({})".format(", ".join([str(x) for x in geneidlist]))
    )

    genedf = pd.read_sql(
        genesql, conn, index_col="gene_GeneID"
    )  # all headers start with gene_
    generename = {c: c.split("gene_")[1] for c in genedf.columns}
    genedf.rename(columns=generename, inplace=True)
    genedf.index.rename("GeneID", inplace=True)
    genedf.rename(columns={"u2gPeptIBAQAveCount": "GeneCapacity"}, inplace=True)
    genedf["GeneID"] = [str(int(x)) for x in genedf.index.tolist()]
    genedf["FunCats"].fillna("", inplace=True)
    conn.close()
    return genedf


def get_geneids(taxonid):
    """Get all gene ids for a given taxon"""
    if not isinstance(taxonid, int):
        try:
            taxonid = int(taxonid.strip())
        except:
            raise TypeError("Input must be a taxon id")

    conn = filedb_connect()
    if isinstance(conn, str):
        return conn  # failed to make connection, user is informed in filedb_connect()
    sql = (
        "SELECT gene_GeneID from iSPEC_BCM.iSPEC_Genes "
        "WHERE gene_TaxonID={}".format(taxonid)
    )
    cursor = conn.execute(sql)
    gids = cursor.fetchall()
    genes = [int(g) for gid in gids for g in gid]
    return genes


def get_all_funcats(taxonid, data_dir=None):
    """Get all the gene information for a given taxonid.

    Optional data_dir argument will first look for output file
    in given directory.
    If not found, will make network call and save results there."""
    fname = "geneinfo_{}.tab".format(taxonid)

    if data_dir:
        f = _find_file(fname, data_dir)
        if f is not None:
            return pd.read_table(f, index_col="GeneID")

    gids = get_geneids(taxonid)
    funcats = get_funcats(gids)
    if data_dir:
        funcats.to_csv(os.path.join(data_dir, fname), sep="\t")
    return funcats


def align(exps, metadata=None):
    """
    exps is a collection of ispec.E2Gs or ispec.PSMs

    metadata is an optional mapping between the repr of each exp
    (within exps) and the metadata for display.
    If not specified, uses the repr of each exp
    """
    if not metadata:
        d = {repr(exp): exp.df for exp in exps}
    else:
        d = {metadata.get(repr(exp)): exp.df for exp in exps}
    df = pd.concat(d.values(), axis=1, keys=d.keys())
    return df


def join_exps(exp1, exp2, normalize=None, seed=None):
    """Nice outer join two experiments based on their geneids. Useful for comparing between experiments.
    Keeps gene information as well.

    Parameters
    ----------
    exp1, exp2 : non jonied E2G objects

    normalize  : 'mean', 'median', or None (Optional)
                  method of normalization of iBAQ_dstrAdj
                  Has the side effect of adding ibaq_norm column to each input DataFrame.

    seed       : set state for random forest classifier (Optional)

    Optional seed argument sets seed for random forest classifier.
    """
    if not any(isinstance(exp, E2G) for exp in [exp1, exp2]):
        raise TypeError("Incorrect input type")

    for exp in [exp1, exp2]:
        if "iBAQ_dstrAdj_raw" in exp.df.columns:  # revert columns
            exp.df.rename(columns={"iBAQ_dstrAdj": "ibaq_norm"}, inplace=True)
            exp.df.rename(columns={"iBAQ_dstrAdj_raw": "iBAQ_dstrAdj"}, inplace=True)

    if normalize is not None:
        for exp in [exp1, exp2]:
            if normalize.strip() == "mean":
                exp.df["ibaq_norm"] = exp.df.iBAQ_dstrAdj / exp.df.iBAQ_dstrAdj.mean()
            elif normalize.strip() == "median":
                exp.df["ibaq_norm"] = exp.df.iBAQ_dstrAdj / exp.df.iBAQ_dstrAdj.median()
            elif normalize.strip() == "sum":
                exp.df["ibaq_norm"] = exp.df.iBAQ_dstrAdj / exp.df.iBAQ_dstrAdj.sum()
            exp.df.rename(columns={"iBAQ_dstrAdj": "iBAQ_dstrAdj_raw"}, inplace=True)
            exp.df.rename(columns={"ibaq_norm": "iBAQ_dstrAdj"}, inplace=True)

    funcat_cols = ["GeneCapacity", "GeneSymbol", "GeneDescription", "FunCats"]
    funcat1 = exp1.df[funcat_cols]
    funcat2 = exp2.df[funcat_cols]
    funcats = pd.concat([funcat1, funcat2]).drop_duplicates()

    joinexp = E2G()
    for attr in [key for key in joinexp.__dict__.keys() if not key.startswith("_")]:

        value = (
            str(exp1.__getattribute__(attr)) + " vs " + str(exp2.__getattribute__(attr))
        )
        joinexp.__setattr__(attr, value)

    nofuncats = [
        col for col in exp1.df.columns if col not in funcat_cols + ["GeneID.1"]
    ]
    joinexp._df = exp1.df[nofuncats].join(
        exp2.df[nofuncats],
        lsuffix="_x",
        rsuffix="_y",
        how="outer",
    )
    joinexp._df = joinexp._df.join(funcats, how="left")
    joinexp._df["GeneID"] = [
        str(int(x)) if not np.isnan(x) else x for x in joinexp.df.index
    ]  # for convienence
    joinexp._joined = True
    joinexp.ibaq_normalize = normalize
    if _classify == False:
        return joinexp
    try:
        score_experiments(joinexp, seed=seed)
    except Exception as e:
        print("Error scoring experiments")
        raise (e)
        print(e)
    return joinexp


from .data_loading import *<|MERGE_RESOLUTION|>--- conflicted
+++ resolved
@@ -1011,14 +1011,10 @@
                 del _qual_df
 
             else:
-<<<<<<< HEAD
-                self._df = pd.read_table(e2gfile, index_col="GeneID", engine="c")
-=======
                 _df = pd.read_table(e2gfile)
-                _df = _df.rename(columns={c: c.split('e2g_')[-1] for c in _df})
-                #self._df = pd.read_table(e2gfile, index_col='GeneID', engine='c')
+                _df = _df.rename(columns={c: c.split("e2g_")[-1] for c in _df})
+                # self._df = pd.read_table(e2gfile, index_col='GeneID', engine='c')
                 self._df = _df
->>>>>>> 73372d1d
                 self._df = reset_index_if_not_unique(self.df)
             if "FunCats" not in self._df:
                 self._df["FunCats"] = ""
