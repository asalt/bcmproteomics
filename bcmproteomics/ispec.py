"""Functions and classes used for querying and manipulating data in
BCM Proteomics iSPEC.

"""
from __future__ import print_function
import json
import os
from getpass import getpass
from warnings import warn

import numpy as np
import pandas as pd
from collections import OrderedDict
import pyodbc
from bcmproteomics.e2gitems import e2gcolumns, psm_columns, tmt_columns
try:
    from bcmproteomics.classify import score_experiments
    _classify = True
except ImportError:
    _classify = False


user = None
pw   = None
url  = None
database = None
params = {'user': user, 'pw': pw, 'url': url, 'database': database}

def reset_index_if_not_unique(df):
    if not df.index.is_unique:
        df[df.index.name] = df.index
        df = df.reset_index(drop=True)
        warn('''Returned dataframe not indexed on GeneID due to duplicate records.
        If this is a labeled experiment you can safely ignore this warning.
        Note that joining multiple experiments will NOT work correctly.''')
    return df

def _find_file(target, path):
    """Try to find a file in a given path

    :param target: target file name
    :param path: path name
    :returns: path to file . ext
    :rtype: str

    """
    result = [x for x in os.listdir(path) if x == target]
    if result:
        return os.path.abspath(os.path.join(path, result[0]))
    return None

class Experiment:
    """Container for accessing metadata for a given experiment.

    :param recno: int/str for record number
    :param runno: int/str, default 1
    :param searchno: int/str, default 1
    :param auto_populate: Whether or not to try to auto populate the data, default True
    :param data_dir: (optional) data directory for saving/loading data
                     If specified, will first look in data_dir for data before making network calls
    :returns: Experiment instance
    :rtype: ispec.Experiment

    .. note::
        If data_dir is specified, data will *automatically* be saved in the given directory
    """

    def __init__(self, recno=None, runno=None, searchno=None, auto_populate=True, data_dir=None):
        """Loads metadata for a given experiment.

        :param recno: int/str for record number
        :param runno: int/str, default 1
        :param searchno: int/str, default 1
        :param auto_populate: Whether or not to try to auto populate the data, default True
        :param data_dir: (optional) data directory for saving/loading data
                         If specified, will first look in data_dir for data before making network calls
        :returns: Experiment instance
        :rtype: ispec.Experiment
        .. note::
            If data_dir is specified, data will **automatically** be saved in the given directory
        """

        self.recno = recno
        self.runno = runno or 1
        self.searchno = searchno or 1
        #self.techrepno =
        self.sample = ''
        self.treatment = ''
        self.exptype = ''
        self.genotype = ''
        self.added_by = ''
        self.identifiers = ''
        self.taxon_ratios = dict()
        self.labeltype = None
        if data_dir is not None:
            data_dir = os.path.abspath(data_dir)
        self.data_dir = data_dir
        self._df = pd.DataFrame() # else set as empty dataframe
        if recno is not None and auto_populate:
            if self.data_dir is not None:
                self.load_local_metadata(self.data_dir)
            else:
                self.get_metadata(recno, runno, searchno) # self._df gets set through here
        self._joined = False
        self.ibaq_normalize = None

    def __repr__(self):
        """Returns record and run number"""
        return '{}_{}_{}'.format(self.recno, self.runno, self.searchno)
        # return 'Record number {}, run number {}'.format(self.recno, self.runno)

    @property
    def df(self):
        "Placeholder"
        return self._df

    @property
    def _database(self):
        return params.get('database')

    def reload(self):
        """Reload the dataset"""
        if self._joined:
            raise NotImplementedError('Cannot reload data for a joined experiment.')
        self.get_exprun(self.recno, self.runno, self.searchno)

    def get_metadata(self, recno, runno, searchno):
        if not recno:
            raise ValueError('recno must be specified')
        if runno is None:
            runno = 1  # make sure default runno is 1
        if searchno is None:
            searchno = 1

        conn = filedb_connect()
        if isinstance(conn, str):
            return # failed to make connection, user is informed in filedb_connect()

        sql_description = ("SELECT exp_EXPClass, exp_Extract_CellTissue, exp_Exp_Description,"
                           "exp_Extract_Treatment, exp_IDENTIFIER, exp_Extract_No, "
                           "exp_Extract_Genotype, exp_AddedBy, exp_Digest_Type, exp_Digest_Enzyme "
                           "from {database}.iSPEC_Experiments where exp_EXPRecNo={recno}").format(database=self._database,
                                                                                                  recno=recno)
        info = pd.read_sql(sql_description, conn).to_dict('list') # a 1 row dataframe
        self.sample = ''.join(item for item in info.get('exp_Extract_CellTissue', '') if item)
        self.treatment = ''.join(item for item in info.get('exp_Extract_Treatment', '') if item)
        self.exptype = ''.join(item for item in info.get('exp_EXPClass', '') if item)
        self.description = [item for items in info.get('exp_Exp_Description', '')
                            for item in (items.splitlines() if items else '')]
        self.genotype = ''.join(item for item in info.get('exp_Extract_Genotype', '') if item)
        self.added_by = ''.join(item for item in info.get('exp_AddedBy', '') if item)
        self.digest_type = ''.join(item for item in info.get('exp_Digest_Type', '') if item)
        self.digest_enzyme = ''.join(item for item in info.get('exp_Digest_Enzyme', '') if item)
        self.extract_no = ''.join(str(item) for item in info.get('exp_Extract_No', 0) if item)
        self.identifiers = ''.join(item for item in info.get('exp_IDENTIFIER', '') if item).splitlines()
        self.recno = recno
        self.runno = runno
        self.searchno = searchno
        if self.extract_no:
            extract_fractions, extract_protocol = self.get_extract_data(self.extract_no)
            self.extract_fractions = extract_fractions
            self.extract_protocol = extract_protocol


        additional_info = ("SELECT exprun_Fraction_9606, exprun_Fraction_10090, exprun_Fraction_9031, exprun_LabelType "
                     "from {database}.iSPEC_ExperimentRuns where "
                     "exprun_EXPRecNo={recno} "
                     "AND exprun_EXPRunNo={runno} "
                     "AND exprun_EXPSearchNo={searchno}").format(recno=recno,
                                                                 runno=runno,
                                                                 searchno=searchno,
                database=self._database)
        cursor = conn.cursor()
        cursor.execute(additional_info)
        additional_info_result = cursor.fetchone()
        if additional_info_result:
            hu, mou, gg, labeltype = additional_info_result
            self._add_taxon_ratios(hu, mou, gg)
            self._assign_labeltype(labeltype)

        return self

    def _assign_labeltype(self, labeltype=None):
        self.labeltype = labeltype
        return self


    def populate_metadata(self, info: dict):
        """Populate metadata from a dictionary originating from json dump
        of original data"""

        self.sample = info.get('sample')
        self.treatment = info.get('treatment')
        self.exptype = info.get('exptype')
        self.description = info.get('descriptioin', [])
        self.genotype = info.get('genotype')
        self.added_by = info.get('added_by')
        self.digest_type = info.get('digest_type')
        self.digest_enzyme = info.get('digest_enzyme')
        self.extract_no = info.get('extract_no', 0)
        self.identifiers = info.get('identifiers')
        self.extract_fractions = info.get('extract_fractions')
        self.extract_protocol = info.get('extract_protocol')
        self.taxon_ratios = info.get('taxon_ratios')
        return self

    def _add_taxon_ratios(self, hu, mou, gg):
        for taxa, id in ((hu, '9606'), (mou, '10090'), (gg, '9031')):
            self.taxon_ratios[id] = taxa
        return self

    def get_extract_data(self, extractno):
        """Extract """
        conn = filedb_connect()
        sql_extractdata = ("SELECT ext_Fractions, ext_Protocol FROM "
                           "{database}.iSPEC_Extracts "
                           "WHERE ext_ExtRecNo={extract_no}").format(database=self._database, extract_no=self.extract_no)
        extract_info = pd.read_sql(sql_extractdata, conn).to_dict('list') # a 1 row dataframe
        extract_fractions = ''.join(extract_info.get('ext_Fractions', ''))
        extract_protocol = ''.join(extract_info.get('ext_Protocol', '')).replace('\r', ', ')
        conn.close()
        return (extract_fractions, extract_protocol)

    @property
    def _database(self):
        return params.get('database')

    @property
    def json_metadata(self):
        """Metadata to json

        :returns: json
        :rtype: str

        """
        json_data = json.dumps({attr: self.__getattribute__(attr)
                                for attr in self.__dict__.keys()
                                if not attr.startswith('_')})
        return json_data

    def save(self, data_dir=None):
        """Save data to given directory. Called automatically if data_dir is provided
        and data not present locally

        :param data_dir: (Optional) Directory to save data.
                         Uses self.data_dir if not specified here.
        :returns: None
        :rtype: NoneType

        """
        if data_dir is None:
            data_dir = self.data_dir
        with open(os.path.join(data_dir, '{!r}.json'.format(self)), 'w') as metaf:
            json.dump(self.json_metadata, metaf)
        return

    def load_local_metadata(self, data_dir=None):
        """Try to load the data from disk rather than over network.
        This method is usually invoked automatically and does not usually
        need to be manually invoked.

        :param data_dir: (Optional) Directory to save data.
                         Uses self.data_dir if not specified here.
        :returns: self
        :rtype: ispec.Experiment

        """
        if self.runno is None:
            raise ValueError('recno must be specified')
        if data_dir is None:
            data_dir = self.data_dir
        target = _find_file(target='{!r}.json'.format(self), path=data_dir)
        if target is None:
            self.get_metadata(self.recno, self.runno, self.searchno)
            self.save(data_dir)
            return self
        metadata = json.loads(json.load(open(target, 'r'))) # not sure why this is necessary
        self.populate_metadata(metadata)
        return self



class PSMs(Experiment):
    """Container for accessing psms data for a given experiment

    :param recno: int/str for record number
    :param runno: int/str, default 1
    :param searchno: int/str, default 1
    :param auto_populate: Whether or not to try to auto populate the data, default True
    :param data_dir: (optional) data directory for saving/loading data
                     If specified, will first look in data_dir for data before making network calls
    :returns: PSMs instance
    :rtype: ispec.PSMs

    .. seealso:: ispec.Experiment
    .. todo:: add presplit support

    """
    def __init__(self, recno=None, runno=None, searchno=None, presplit=False, auto_populate=True, data_dir=None):
        """Container for accessing psms data for a given experiment

        :param recno: int/str for record number
        :param runno: int/str, default 1
        :param searchno: int/str, default 1
        :param auto_populate: Whether or not to try to auto populate the data, default True
        :param data_dir: (optional) data directory for saving/loading data
                     If specified, will first look in data_dir for data before making network calls
        :returns: PSMs instance
        :rtype: ispec.PSMs

        .. seealso:: ispec.Experiment
        .. todo:: add presplit support

        """
        super().__init__(recno=recno, runno=runno, searchno=searchno, auto_populate=auto_populate, data_dir=data_dir)
        self.presplit = presplit
        if recno is not None and auto_populate:
            if self.data_dir is not None:
                self.load_local(self.data_dir)
            else:
                self.get_exprun(recno, self.runno, self.searchno) # self._df gets set through here
        else:
            self._df = pd.DataFrame() # else set as empty dataframe
        self._joined = False

    def get_exprun(self, recno, runno, searchno):
        """queries iSPEC database and grabs the gene product table which is stored in self.df
        """
        conn = filedb_connect()
        if isinstance(conn, str):
            return # failed to make connection, user is informed in filedb_connect()
        _psm_columns = psm_columns.copy()
        if 'tmt' in self.labeltype.lower():
            _psm_columns += tmt_columns
        sql = ("SELECT {psm_cols} from {database}.iSPEC_data where "
               "psm_EXPRecNo={recno} "
               "AND psm_EXPRunNo={runno} "
               "AND psm_EXPSearchNo={searchno}").format(psm_cols=', '.join(_psm_columns),
                                                        recno=recno,
                                                        runno=runno,
                                                        searchno=searchno,
                                                        database=self._database
               )

        self._df = self._construct_df(sql, conn)
        conn.close()
        return self

    @staticmethod
    def _construct_df(sql, conn):
        """Construct a pandas dataframe from data in the iSPEC.
        """
        df = pd.read_sql(sql, conn,)
        df.rename(columns={k: k.split('psm_')[1] for k in
               [col for col in df.columns if col.startswith('psm_')]},
             inplace=True)
        return df

    def reload(self):
        """Reload the dataset"""
        if self._joined:
            raise NotImplementedError('Cannot reload data for a joined experiment.')
        self.get_exprun(self.recno, self.runno, self.searchno)

    def save(self, data_dir=None):
        """Save data to given directory. Called automatically if data_dir is provided
        and data not present locally

        :param data_dir: (Optional) Directory to save data.
                         Uses self.data_dir if not specified here.
        :returns: None
        :rtype: NoneType

        """
        if data_dir is None:
            data_dir = self.data_dir
        super().save(data_dir=data_dir)
        with open(os.path.join(data_dir, '{!r}_psms.tab'.format(self)), 'w') as data:
            self.df.to_csv(data, sep='\t')

    def load_local(self, data_dir=None):
        """Try to load the data from disk rather than over network.

        :param data_dir: (Optional) Directory to save data.
                         Uses self.data_dir if not specified here.
        :returns: self
        :rtype: ispec.PSMs

        """
        self.load_local_metadata(data_dir=data_dir)
        psmsfile = _find_file(target='{!r}_psms.tab'.format(self), path=data_dir)
        if psmsfile is None:
            self.get_exprun(self.recno, self.runno, self.searchno)
            self.save(data_dir)
        else:
            self._df = pd.read_table(psmsfile)
        return self

class E2G(Experiment):
    """Container for accessing gene product data for a given experiment

    :param recno: int/str for record number
    :param runno: int/str, default 1
    :param searchno: int/str, default 1
    :param auto_populate: Whether or not to try to auto populate the data, default True
    :param data_dir: (optional) data directory for saving/loading data
                     If specified, will first look in data_dir for data before making network calls
    :returns: E2G instance
    :rtype: ispec.E2G

    .. seealso:: ispec.Experiment

        """
    def __init__(self, recno=None, runno=None, searchno=None, auto_populate=True, data_dir=None):
        """Container for accessing gene product data for a given experiment

        :param recno: int/str for record number
        :param runno: int/str, default 1
        :param searchno: int/str, default 1
        :param auto_populate: Whether or not to try to auto populate the data, default True
        :param data_dir: (optional) data directory for saving/loading data
                     If specified, will first look in data_dir for data before making network calls
        :returns: E2G instance
        :rtype: ispec.E2G

        .. seealso:: ispec.Experiment

        """
        # """Different metadata as well as data"""
        super().__init__(recno=recno, runno=runno, searchno=searchno, auto_populate=auto_populate, data_dir=data_dir)
        if recno is not None and auto_populate:
            if data_dir is not None:
                self.load_local(self.data_dir)
            else:
                self.get_exprun(recno, self.runno, self.searchno) # self._df gets set through here
        else:
            self._df = pd.DataFrame() # else set as empty dataframe
        self._joined = False
        self.ibaq_normalize = None

    def __add__(self, other):
        return join_exps(self, other)

    def __len__(self):
        return len(self.df)

    @property
    def df(self):
        """Data for the experiment

        :returns: df
        :rtype: pandas.DataFrame

        """
        return self._df

    def reload(self):
        """Reload the dataset"""
        if self._joined:
            raise NotImplementedError('Cannot reload data for a joined experiment.')
        self.get_exprun(self.recno, self.runno, self.searchno)


    def get_exprun(self, recno=None, runno=1, searchno=1):
        """queries iSPEC database and grabs the gene product table which is stored in self.df
        """
        conn = filedb_connect()
        if isinstance(conn, str):
            return # failed to make connection, user is informed in filedb_connect()

        sql = ("SELECT {e2gcols} from {database}.iSPEC_exp2gene where "
               "e2g_EXPRecNo={recno} "
               "AND e2g_EXPRunNo={runno} "
               "AND e2g_EXPSearchNo={searchno}").format(e2gcols=', '.join(e2gcolumns),
                                                recno=recno,
                                                runno=runno,
                                                searchno=searchno,
                                                database=self._database)

        self._df = self._construct_df(sql, conn)
        conn.close()
        return self


    @staticmethod
    def _construct_df(sql, conn):
        """Construct a pandas dataframe from data in the iSPEC.
        """
        df = pd.read_sql(sql, conn, index_col='e2g_GeneID')
        df.index.rename('GeneID',inplace=True)
        df.index = df.index.astype('object')
        df = reset_index_if_not_unique(df)
        df.rename(columns={k: k.split('e2g_')[1] for k in
               [e2gcol for e2gcol in df.columns if e2gcol.startswith('e2g_')]},
             inplace=True)
        df.rename(columns={'n_iBAQ_dstrAdj': 'iBAQ_dstrAdj',},
                  inplace=True)
<<<<<<< HEAD

        df.index.rename('GeneID',inplace=True)
        #df.rename(columns={'e2g_GeneID':'GeneID'}, inplace=True)
        geneidlist = [str(x) for x in df.index.tolist() if not np.isnan(x)]

=======
        df.GeneID = df.GeneID.astype('object')
        #df.rename(columns={'e2g_GeneID':'GeneID'}, inplace=True)
        geneidlist = [str(int(x)) for x in df.GeneID.tolist() if not np.isnan(x)]
>>>>>>> 713e947b
        genesql  = "Select gene_GeneID, gene_u2gPeptiBAQAveCount, "\
                   "gene_GeneSymbol, gene_GeneDescription, "\
                   "gene_FunCats " \
                   "from iSPEC_BCM.iSPEC_Genes "\
                   "where gene_GeneID in ({})".format(', '.join(geneidlist))
        if geneidlist:
            genedf = pd.read_sql(genesql, conn, index_col='gene_GeneID')  # all headers start with gene_
            generename = {c: c.split('gene_')[1] for c in genedf.columns}
            genedf.rename(columns=generename, inplace=True)
            genedf.index.rename('GeneID', inplace=True)
            df.index = df.index.astype('object')
            genedf.rename(columns={'u2gPeptIBAQAveCount':'GeneCapacity'}, inplace=True)
            #df['e2g_GeneCapacity'] = df['e2g_nGPArea_Sum_dstrAdj']/df['e2g_nGPArea_Sum_dstrAdj']
            #funcat_table = pd.read_table('E:/reference_databases/iSPEC_genes_Aug_2015.tab')
            #df = pd.merge(df, funcat_table, how='left', on='GeneID')
            #df = pd.merge(df, genedf, on='GeneID')
            df = df.join(genedf)
            df['FunCats'].fillna('', inplace=True)
        df['GeneID'] = df.index  # put index in its own column as well for easy access
        return df

    def save(self, data_dir=None):
        """Save data to given directory. Called automatically if data_dir is provided
        and data not present locally

        :param data_dir: (Optional) Directory to save data.
                         Uses self.data_dir if not specified here.
        :returns: None
        :rtype: NoneType

        """
        if data_dir is None:
            data_dir = self.data_dir
        super().save(data_dir=data_dir)
        if len(self.df) == 0: # don't save if no data!
            return
        with open(os.path.join(data_dir, '{!r}_e2g.tab'.format(self)), 'w') as data:
            self.df.to_csv(data, sep='\t')

    def load_local(self, data_dir=None):
        """Try to load the data from disk rather than over network.
        This method is usually invoked automatically and does not usually
        need to be manually invoked.

        :param data_dir: (Optional) Directory to save data.
                         Uses self.data_dir if not specified here.
        :returns: self
        :rtype: ispec.E2G

        """
        self.load_local_metadata(data_dir=data_dir)
        e2gfile = _find_file(target='{!r}_e2g.tab'.format(self), path=data_dir)
        if e2gfile is None:
            self.get_exprun(self.recno, self.runno, self.searchno)
            self.save(data_dir)
        else:
            self._df = pd.read_table(e2gfile, index_col='GeneID')
            self.df['FunCats'] = self.df['FunCats'].fillna('')
        return self

    def strict(self, df=None, set1=False):
        """Returns a strict selection of gene products from the dataframe
        Attributes
        ----------
        df : desired dataframe to be filtered (optional, default is E2G.df)

        set1 : filter even more stringently with only IDSet 1 (optional, default False)
        """

        if df is None:
            df = self.df
        if not set1:
            cutoff = 3
        elif set1:
            cutoff = 2

        if self._joined:
            return df[((df['IDSet_x'] < cutoff) & (df['IDGroup_x'] <= 3) |
                      (df['IDSet_y'] < cutoff) & (df['IDGroup_y'] <= 3))]


        return df[(df['IDSet'] < cutoff) &
                  (df['IDGroup'] <= 3)]


    def relaxed(self, df=None, set1=False):
        """Returns a 'relaxed' selection of gene products from the dataframe
        Attributes
        ----------
        df : desired dataframe to be filtered (optional, default is E2G.df)

        set1 : filter even more stringently with only IDSet 1 (optional, default False)
        """

        if df is None:
            df = self.df
        if not set1:
            cutoff = 3
        elif set1:
            cutoff = 2

        if self._joined:
            return df[((df['IDSet_x'] < cutoff) & (df['IDGroup_x'] <= 5) |
                      (df['IDSet_y'] < cutoff) & (df['IDGroup_y'] <= 5))]


        return df[(df['IDSet'] < cutoff) &
                  (df['IDGroup'] <= 5)]

    @property
    def tfs_coRs(self):
        """Return gene products annotated as a DBTF or CoRegulator"""
        return self.df[self.df['FunCats'].str.contains('DBTF|TC|DBTC|CBTC')]

    @property
    def tfs(self):
        """Return gene products annotated as a DBTF"""
        return self.df[self.df['FunCats'].str.contains('DBTF')]

    @property
    def kinases(self):
        """Return gene products annotated as a kinase"""
        return self.df[self.df['FunCats'].str.contains('KI')]

    def USD_selector(self, df=None):
        """Returns U, S, D DataFrames for a joined E2G instance"""
        if self._joined is False:
            raise ValueError('Not a joined E2G instance.')
        if df is None:
            df = self.df
        ret = list()
        for cat in list('USD'):
            ret.append(df[df.USD == cat])
        return ret

    def summary(self):
        """Print out a quick summary of the types of gene products observed in the experiment.
        """

        if len(self._df) == 0:
            raise ValueError('DataFrame is empty!')

        searchstr = OrderedDict({'TFs': 'DBTF',
                                 'Tfs and CoRs': 'DBTF|TC|DBTC|CBTC',
                                 'Kinases': 'KI',
                                 }
                                )
        print('\nSummary for record {}, run {}.\n'.format(self.recno, self.runno, ))

        if self._joined:
            dfU, dfS, dfD = self.USD_selector()
            print('Total gene products found : '
                  '{} same, {} up, {} down'.format(len(dfS), len(dfU), len(dfD)))
            print('Total strict gene products found : '
                  '{} same, {} up, {} down'.format(len(self.strict(dfS)),
                                                   len(self.strict(dfU)),
                                                   len(self.strict(dfD))))
            print('-'*15,'\n')
            for s in searchstr:
                df_subsection = self.df[(self.df['FunCats'].str.contains(searchstr[s]))]
                dfU, dfS, dfD = self.USD_selector(df_subsection)
                print('Total {} gene products found : '
                      '{} same, {} up, {} down'.format(s, len(dfS), len(dfU), len(dfD)))
                print('Total {} strict gene products found : '
                      '{} same, {} up, {} down'.format(s,
                                                       len(self.strict(dfS)),
                                                       len(self.strict(dfU)),
                                                       len(self.strict(dfD))))
                print('-'*15,'\n')
            return

        print('Total gene products found : {}'\
              '\n\tiBAQ total : {:4f}.'.format(len(self._df),  self._df.iBAQ_dstrAdj.sum()))

        df_strict = self.strict()
        print('Total strict gene products found : {}'\
              '\n\tiBAQ total : {:4f}.'.format(len(df_strict),
                                               df_strict.iBAQ_dstrAdj.sum()))
        print('-'*15,'\n')
        for s in searchstr:
            df_subsection = self.df[(self.df['FunCats'].str.contains(searchstr[s]))]
            print('Total {} gene products found : {}'\
                  '\n\tiBAQ total : {:4f}'.format(s, len(df_subsection),
                                                  df_subsection.iBAQ_dstrAdj.sum()))

            df_sub_strict = self.strict(df_subsection)
            print('Total {} strict gene products found : {}'\
                  '\n\tiBAQ total : {:4f}.'.format(s, len(df_sub_strict),
                                                   df_sub_strict.iBAQ_dstrAdj.sum()))
            print('-'*15,'\n')



def _getlogin():
    """Checks if the username and password have been established for the current python session.
    If username or password is undefined, will prompt the user.

    Defaults to bcmproteomics.
    """
    servers = {'bcmproteomics': '10.16.2.74',
               'jun lab': '10.13.14.171',
               }
    databases = {'10.16.2.74': ['iSPEC_BCM', 'iSPEC_BCM_psms', 'iSPEC_BCM_IDG'],
                 '10.13.14.171': ['iSPEC'],
                 }
    if params.get('user') is None:
        print('Username is not set')
        user = input('Enter your iSPEC username : ')
        params['user'] = user
    if params.get('pw') is None:
        print('Password is not set')
        pw = getpass('Enter your password : ')
        params['pw'] = pw
    if params.get('url') is None:
        print('iSPEC is not set, the options are:')
        print(*[server for server in servers], sep='\n')
        server = input('Select an iSPEC : ').strip()
        params['url'] = servers.get(server, '10.16.2.74')
    elif 'url' in params:
        params['url'] = servers.get(url, '10.16.2.74')

    if params.get('database') is None:
        server_url = params['url']
        if len(databases.get(server_url, [])) == 1:
            params['database'] = databases[server][0]
        else:
            print('iSPEC database is not set, the options are:')
            print(*[database for database in databases[server_url]], sep='\t')
            db = input('Select an iSPEC database: ').strip()
            params['database'] = db
            #databases.get(db, 'iSPEC_BCM')

    return params

def filedb_connect():
    """Establish a connection to the BCM Proteomics FileMaker Server.

    Returns a database connection, which can then be used to execute sql statements.

    If the password has not been established yet, user will be prompted.
    Password is only stored in memory for the duration of the python session.
    """

    params = _getlogin()

    driver    = 'DRIVER={FileMaker ODBC};'

    login_info = 'UID={user};PWD={pw}'.format(**params)

    server_info = 'SERVER={url};'.format(**params)

    database_info = 'DATABASE={database};'.format(**params)

    conn_string = "{0}{1}{2}{3}".format(driver, server_info, database_info, login_info)
    try:
        conn = pyodbc.connect(conn_string)
    except pyodbc.Error as e:  # any ODBC error is returned to python as "Error"
        error = e.__str__()
        if 'password incorrect' in error.lower():
            print('Invalid password.')
        elif 'account' in error.lower():
            print('Incorrect account.')
        elif 'failed to connect' in error.lower():
            print('Error making connection, check the address.')
        else:
            print('Error with username or password')  # maybe raise an error instead?
        params.clear()
        return error

    return conn

def get_funcats(geneidlist):
    """Takes a list of gene ids and returns the funcats table from iSPEC in the form of a
    pandas DataFrame.

    The index of the dataframe is the geneids (as the pandas default type of float64.
    For convienence, the geneids are also found within their own column as an object type.

    The funcats column of the DataFrame has had each null value filled with an empty string,
    which allows for easy string searching with pandas.
    """
    if not isinstance(geneidlist, list) or len(geneidlist) == 0:
        raise TypeError('Input must be a list with at least 1 element')
    # need to make sure every element in the geneidlist is a string
    conn = filedb_connect()
    if isinstance(conn, str):
        return conn # failed to make connection, user is informed in filedb_connect()

    genesql  = "Select gene_GeneID, gene_u2gPeptiBAQAveCount, "\
               "gene_GeneSymbol, gene_GeneDescription, "\
               "gene_FunCats " \
               "from iSPEC_BCM.iSPEC_Genes "\
               "where gene_GeneID in ({})".format(', '.join([str(x) for x in geneidlist]))


    genedf = pd.read_sql(genesql, conn, index_col='gene_GeneID')  # all headers start with gene_
    generename = {c: c.split('gene_')[1] for c in genedf.columns}
    genedf.rename(columns=generename, inplace=True)
    genedf.index.rename('GeneID', inplace=True)
    genedf.rename(columns={'u2gPeptIBAQAveCount':'GeneCapacity'}, inplace=True)
    genedf['GeneID'] = [str(int(x)) for x in genedf.index.tolist()]
    genedf['FunCats'].fillna('', inplace=True)
    conn.close()
    return genedf

def get_geneids(taxonid):
    """Get all gene ids for a given taxon"""
    if not isinstance(taxonid, int):
        try:
            taxonid = int(taxonid.strip())
        except:
            raise TypeError('Input must be a taxon id')

    conn = filedb_connect()
    if isinstance(conn, str):
        return conn # failed to make connection, user is informed in filedb_connect()
    sql = "SELECT gene_GeneID from iSPEC_BCM.iSPEC_Genes "\
           "WHERE gene_TaxonID={}".format(taxonid)
    cursor = conn.execute(sql)
    gids = cursor.fetchall()
    genes = [int(g) for gid in gids for g in gid]
    return genes

def get_all_funcats(taxonid, data_dir=None):
    """Get all the gene information for a given taxonid.

    Optional data_dir argument will first look for output file
    in given directory.
    If not found, will make network call and save results there."""
    fname = 'geneinfo_{}.tab'.format(taxonid)

    if data_dir:
        f = _find_file(fname, data_dir)
        if f is not None:
            return pd.read_table(f)

    gids = get_geneids(taxonid)
    funcats = get_funcats(gids)
    if data_dir:
        funcats.to_csv(os.path.join(data_dir, fname), sep='\t')
    return funcats

def join_exps(exp1, exp2, normalize=None, seed=None):
    """Nice outer join two experiments based on their geneids. Useful for comparing between experiments.
    Keeps gene information as well.

    Parameters
    ----------
    exp1, exp2 : non jonied E2G objects

    normalize  : 'mean', 'median', or None (Optional)
                  method of normalization of iBAQ_dstrAdj
                  Has the side effect of adding ibaq_norm column to each input DataFrame.

    seed       : set state for random forest classifier (Optional)

    Optional seed argument sets seed for random forest classifier.
    """
    if not any(isinstance(exp, E2G) for exp in [exp1, exp2]):
        raise  TypeError('Incorrect input type')

    for exp in [exp1, exp2]:
        if 'iBAQ_dstrAdj_raw' in exp.df.columns:  # revert columns
            exp.df.rename(columns={'iBAQ_dstrAdj':'ibaq_norm'}, inplace=True)
            exp.df.rename(columns={'iBAQ_dstrAdj_raw':'iBAQ_dstrAdj'}, inplace=True)


    if normalize is not None:
        for exp in [exp1, exp2]:
            if normalize.strip() == 'mean':
                exp.df['ibaq_norm'] = exp.df.iBAQ_dstrAdj/exp.df.iBAQ_dstrAdj.mean()
            elif normalize.strip() == 'median':
                exp.df['ibaq_norm'] = exp.df.iBAQ_dstrAdj/exp.df.iBAQ_dstrAdj.median()
            elif normalize.strip() == 'sum':
                exp.df['ibaq_norm'] = exp.df.iBAQ_dstrAdj/exp.df.iBAQ_dstrAdj.sum()
            exp.df.rename(columns={'iBAQ_dstrAdj':'iBAQ_dstrAdj_raw'}, inplace=True)
            exp.df.rename(columns={'ibaq_norm':'iBAQ_dstrAdj'}, inplace=True)

    funcat_cols = ['GeneCapacity', 'GeneSymbol', 'GeneDescription', 'FunCats', 'GeneID']
    funcat1 = exp1.df[funcat_cols]
    funcat2 = exp2.df[funcat_cols]
    funcats = pd.concat([funcat1, funcat2]).drop_duplicates()

    joinexp = E2G()
    for attr in [key for key in joinexp.__dict__.keys() if
                 not key.startswith('_')]:

        value = str(exp1.__getattribute__(attr)) + \
                 ' vs ' + \
                 str(exp2.__getattribute__(attr))
        joinexp.__setattr__(attr, value)

    nofuncats = [col for col in exp1.df.columns if col not in funcat_cols]
    joinexp._df = exp1.df[nofuncats].join(exp2.df[nofuncats],
                                          lsuffix = '_x', rsuffix='_y',
                                          how='outer', )
    joinexp._df = joinexp._df.join(funcats, how='left')
    joinexp._df['GeneID'] = [str(int(x)) if not np.isnan(x) else x
                             for x in joinexp.df.index] # for convienence
    joinexp._joined = True
    joinexp.ibaq_normalize = normalize
    if _classify == False:
        return joinexp
    try:
        score_experiments(joinexp, seed=seed)
    except Exception as e:
        print('Error scoring experiments')
        print(e)
    return joinexp<|MERGE_RESOLUTION|>--- conflicted
+++ resolved
@@ -495,17 +495,10 @@
              inplace=True)
         df.rename(columns={'n_iBAQ_dstrAdj': 'iBAQ_dstrAdj',},
                   inplace=True)
-<<<<<<< HEAD
-
-        df.index.rename('GeneID',inplace=True)
+
+        df.GeneID = df.GeneID.astype('object')
         #df.rename(columns={'e2g_GeneID':'GeneID'}, inplace=True)
         geneidlist = [str(x) for x in df.index.tolist() if not np.isnan(x)]
-
-=======
-        df.GeneID = df.GeneID.astype('object')
-        #df.rename(columns={'e2g_GeneID':'GeneID'}, inplace=True)
-        geneidlist = [str(int(x)) for x in df.GeneID.tolist() if not np.isnan(x)]
->>>>>>> 713e947b
         genesql  = "Select gene_GeneID, gene_u2gPeptiBAQAveCount, "\
                    "gene_GeneSymbol, gene_GeneDescription, "\
                    "gene_FunCats " \
