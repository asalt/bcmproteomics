--- conflicted
+++ resolved
@@ -14,44 +14,27 @@
                                                     searchno))
     return typeof(recno, runno, searchno, **kwargs)
 
-def fmt_input_data(datas,):
+def fmt_input_data(datas):
     """datas is an iterable of rec, run, search
     """
-    if isinstance(datas, (str, int, float)):
-        raise ValueError('input must be list-like')
     fmt_datas = list()
     for data in datas:
         if isinstance(data, dict):
             fmt_datas.append(data)
-<<<<<<< HEAD
         elif any(isinstance(data, x) for x in  (tuple, list)):
-            try:
-                if len(data) == 3:
-                    recno, runno, searchno = data
-                elif len(data) == 2:
-                    recno, runno = data
-                    searchno = 1
-                elif len(data) == 1:
-                    recno = data[0]
-                    runno = 1
-                    searchno = 1
-
-            except ValueError:
+            if len(data) == 3:
+                recno, runno, searchno = data
+            elif len(data) == 2:
+                recno, runno = data
+                searchno = 1
+            elif len(data) == 1:
+                recno = data[0]
+                runno = 1
+                searchno = 1
+            else:
                 print('Invalid format for', data)
                 continue
-=======
-        elif isinstance(data, tuple):
-            rec_run_search = list()
-            for i in range(3):
-                try:
-                    rec_run_search.append(data[i])
-                except IndexError:
-                    rec_run_search.append(1)
-            recno, runno, searchno = rec_run_search
-            # except ValueError:
-            #     print('Invalid format for', data)
-            #     continue
->>>>>>> 00e47778
+
             fmt_datas.append(dict(recno=recno,
                                   runno=runno,
                                   searchno=searchno))
